--- conflicted
+++ resolved
@@ -2,20 +2,8 @@
 from astropy.table import Table
 from astropy.cosmology import FlatLambdaCDM
 from sim_pipeline.galaxy_galaxy_lens import GalaxyGalaxyLens
-<<<<<<< HEAD
 from sim_pipeline.image_simulation import (simulate_image, sharp_image, sharp_rgb_image, 
                                            rgb_image_from_image_list)
-=======
-from sim_pipeline.image_simulation import (
-    simulate_image,
-    sharp_image,
-    galsimobj,
-    galsimobj_true_flux,
-    sharp_rgb_image,
-    rgb_image_from_image_list,
-)
->>>>>>> 5f33aa33
-
 
 class TestImageSimulation(object):
     def setup_method(self):
@@ -64,33 +52,6 @@
         )
         assert len(image) == 100
 
-<<<<<<< HEAD
-=======
-    def test_galsimobj(self):
-        image = sharp_image(
-            lens_class=self.gg_lens,
-            band="g",
-            mag_zero_point=30,
-            delta_pix=0.05,
-            num_pix=100,
-            with_deflector=True,
-        )
-        gsobj = galsimobj(image, 0.2, 10000)
-        assert len(gsobj.image.array) == 100
-
-    def test_galsimobj_true_flux(self):
-        image = sharp_image(
-            lens_class=self.gg_lens,
-            band="g",
-            mag_zero_point=30,
-            delta_pix=0.05,
-            num_pix=100,
-            with_deflector=True,
-        )
-        gsobj = galsimobj_true_flux(image, 0.2)
-        assert len(gsobj.image.array) == 100
-
->>>>>>> 5f33aa33
     def test_sharp_rgb_image(self):
         image = sharp_rgb_image(
             lens_class=self.gg_lens,
