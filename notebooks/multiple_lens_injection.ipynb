--- conflicted
+++ resolved
@@ -115,13 +115,7 @@
     "## Initiate Butler\n",
     "Butler is necessary to access and process DC2 data. So, one needs to initiate it. To initiate butler,\n",
     "\n",
-    "one needs to specify data configuration and data collection. Here we configure Rubin Observatory’s \n",
-    "\n",
-    "Data Preview 0.2 (dp02) . Data Preview 0 (dp0) is the first of three data previews during the period\n",
-    "\n",
-    "leading up to the start of Rubin Observatory Operations. With the new release of dp0 data, one can \n",
-    "\n",
-    "use the new version in the future."
+    "one needs to specify data configuration and data collection."
    ]
   },
   {
@@ -251,17 +245,7 @@
    "metadata": {},
    "source": [
     "## Fast injection\n",
-    "The function multiple_lens_injection() is capable of injecting multiple lenses to the multiple dp0 cutout images.\n",
-    "\n",
-    "This function injects one lens per tract/patch ID. So, for each lens, it needs to query dp0 data. The \n",
-    "\n",
-    "time taken by the lens injection process is mostly contributed by the dp0 data query. Therefore, it \n",
-    "\n",
-    "takes significantly large time to inject a given number of lenses to the dp0 cutouts. So, one can reduce \n",
-    "\n",
-    "the lens injection time by drawing multiple cutout images from the same tract/patch ID. This can be done by \n",
-    "\n",
-    "using the function multiple_lens_injection_fast() (see documentation for more detailed explanation)."
+    "The function multiple_lens_injection() is capable of injecting multiple lenses to the multiple dp0 cutout images. This function injects one lens per tract/patch ID. So, for each lens, it needs to query dp0 data. The time taken by the lens injection process is mostly contributed by the dp0 data query. Therefore, it takes significantly large time to inject a given number of lenses to the dp0 cutouts. So, one can reduce the lens injection time by drawing multiple cutout images from the same tract/patch ID. This can be done by using the function multiple_lens_injection_fast() (see documentation for more detailed explanation)."
    ]
   },
   {
@@ -273,15 +257,9 @@
    "source": [
     "## This line should display an astropy table containg lens image,dp0 cutout_image, injected_lens \n",
     "## in r, g, and i band and  center of the dp0 cutout images\n",
-<<<<<<< HEAD
     "kwargs_lens_cut={'min_image_separation': 0.8, 'max_image_separation': 10, 'mag_arc_limit': {'g': 23, 'r': 23, 'i': 23}}\n",
-=======
-    "kwargs_lens_cut={'min_image_separation': 0.8, 'max_image_separation': 10, \n",
-    "                 'mag_arc_limit': {'g': 23, 'r': 23, 'i': 23}}\n",
->>>>>>> c12c8165
     "ra_2, dec_2=param_util.random_ra_dec(55, 70, -43, -30, 10)\n",
-    "injected_lens_catalog_2 = rsp.multiple_lens_injection_fast(gg_lens_pop, 100, 0.2, butler, ra, dec, \n",
-    "                                                           10, kwargs_lens_cut, flux=None)\n",
+    "injected_lens_catalog_2 = rsp.multiple_lens_injection_fast(gg_lens_pop, 100, 0.2, butler, ra, dec, 10, kwargs_lens_cut, flux=None)\n",
     "injected_lens_catalog_2"
    ]
   }
