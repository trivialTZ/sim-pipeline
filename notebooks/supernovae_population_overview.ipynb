{
 "cells": [
  {
   "cell_type": "markdown",
   "metadata": {},
   "source": [
    "### Initialization"
   ]
  },
  {
   "cell_type": "code",
   "execution_count": null,
   "metadata": {},
   "outputs": [],
   "source": [
    "from astropy.cosmology import FlatLambdaCDM\n",
    "from astropy.units import Quantity\n",
    "from astropy import units\n",
    "from slsim.lens_pop import LensPop\n",
    "import numpy as np\n",
    "import corner\n",
    "import matplotlib.pyplot as plt\n",
    "from scipy import stats\n",
    "import pandas as pd\n",
<<<<<<< HEAD
    "from distfit import distfit\n",
=======
    "\n",
    "# from distfit import distfit\n",
>>>>>>> 72e5b4eb
    "from matplotlib.ticker import NullFormatter\n",
    "import seaborn as sns\n",
    "from collections import Counter\n",
    "\n",
    "\n",
    "from slsim.Sources.Supernovae.supernovae_pop import SNIaRate\n",
    "from slsim.Sources.Supernovae.supernovae_pop import calculate_star_formation_rate\n",
    "from slsim.Sources.Supernovae.supernovae_pop import delay_time_distribution\n",
    "from slsim.Sources.Supernovae.supernovae_lightcone import SNeLightcone\n",
    "from slsim.Sources.galaxy_catalog import GalaxyCatalog\n",
    "from slsim.Sources.supernovae_host_match import SupernovaeHostMatch\n",
    "from slsim.Sources.SupernovaeCatalog.supernovae_sample import (\n",
    "    supernovae_host_galaxy_offset,\n",
    ")\n",
    "from slsim.lens import image_separation_from_positions\n",
    "from slsim.image_simulation import point_source_coordinate_properties\n",
    "from slsim.image_simulation import lens_image_series\n",
    "from slsim.Plots.plot_functions import create_image_montage_from_image_list\n",
    "import slsim.Pipelines as pipelines\n",
    "import slsim.Deflectors as deflectors\n",
    "from slsim.Sources.point_sources import PointSources\n",
    "from slsim.Sources.point_plus_extended_sources import PointPlusExtendedSources\n",
    "from slsim.Sources.SupernovaeCatalog.supernovae_sample import SupernovaeCatalog"
   ]
  },
  {
   "cell_type": "code",
   "execution_count": null,
   "metadata": {},
   "outputs": [],
   "source": [
    "# Plotting functions\n",
    "def plot(x, y, x_label, y_label, title, color, legend, label):\n",
    "    plt.plot(x, y, color=color, label=label)\n",
    "    plt.xlabel(x_label, fontsize=15)\n",
    "    plt.ylabel(y_label, fontsize=15)\n",
    "    plt.xticks(fontsize=15)\n",
    "    plt.yticks(fontsize=15)\n",
    "    plt.title(title, fontsize=\"15\")\n",
    "    if legend:\n",
    "        plt.legend(fontsize=15)\n",
    "\n",
    "\n",
    "def semilog(x, y, x_label, y_label, title, color, legend, label):\n",
    "    plt.semilogy(x, y, color=color, label=label)\n",
    "    plt.xlabel(x_label, fontsize=15)\n",
    "    plt.ylabel(y_label, fontsize=15)\n",
    "    plt.xticks(fontsize=15)\n",
    "    plt.yticks(fontsize=15)\n",
    "    plt.title(title, fontsize=\"15\")\n",
    "    if legend:\n",
    "        plt.legend(fontsize=15)\n",
    "\n",
    "\n",
    "def hist(x, x_label, y_label, title, legend, label, bins, color):\n",
    "    plt.hist(x, bins=bins, label=label, color=color)\n",
    "    plt.xlabel(x_label, fontsize=15)\n",
    "    plt.ylabel(y_label, fontsize=15)\n",
    "    plt.xticks(fontsize=15)\n",
    "    plt.yticks(fontsize=15)\n",
    "    plt.title(title, fontsize=\"15\")\n",
    "    if legend:\n",
    "        plt.legend(fontsize=15)\n",
    "\n",
    "\n",
    "def scatter(x, y, x_label, y_label, title, legend, label, color):\n",
    "    plt.scatter(x, y, label=label, color=color, s=10)\n",
    "    plt.xlabel(x_label, fontsize=15)\n",
    "    plt.ylabel(y_label, fontsize=15)\n",
    "    plt.xticks(fontsize=15)\n",
    "    plt.yticks(fontsize=15)\n",
    "    plt.title(title, fontsize=\"15\")\n",
    "    if legend:\n",
    "        plt.legend(fontsize=15)"
   ]
  },
  {
   "cell_type": "markdown",
   "metadata": {},
   "source": [
    "## Supernovae Ia Population Overview\n",
    "Within this overview notebook, we illustrate the process of SNe Ia population implementation and analyze the population distribution\n",
    "\n",
    "\n",
    "1. Number density calculation (SNIaRate Class)\n",
    "\n",
    "2. Lightcone integration (SNeLightcone Class)\n",
    "\n",
    "3. Host galaxy matching (SupernovaeHostMatch Class)\n",
    "\n",
    "4. Host galaxy offset distribution and selection (Requires download of Wang et al. 2013 SNe Ia sample from the resources section of the following link: https://www.science.org/doi/10.1126/science.1231502)\n",
    "\n",
    "5. Analyzing the population  \n",
    "(Requires download of the \"SALT3.NIR_WAVEEXT\" data folder\n",
    "from the following link: https://github.com/LSST-strong-lensing/data_public/tree/main/sncosmo_sn_models)\n",
    "\n",
    "6. Imaging the population\n"
   ]
  },
  {
   "cell_type": "markdown",
   "metadata": {},
   "source": [
    "## Number Density Calculation"
   ]
  },
  {
   "cell_type": "markdown",
   "metadata": {},
   "source": [
    "### Initialize the SNIaRate Class"
   ]
  },
  {
   "cell_type": "code",
   "execution_count": null,
   "metadata": {},
   "outputs": [],
   "source": [
    "# Define a cosmology\n",
    "cosmo = FlatLambdaCDM(70, 0.3)\n",
    "\n",
    "# Initialize the class\n",
    "sne_rate = SNIaRate(cosmo, 10)"
   ]
  },
  {
   "cell_type": "markdown",
   "metadata": {},
   "source": [
    "### Plots"
   ]
  },
  {
   "cell_type": "code",
   "execution_count": null,
   "metadata": {},
   "outputs": [],
   "source": [
    "# Define array of redshifts\n",
    "z_array = np.linspace(0, 13, 100)\n",
    "rate_list = []\n",
    "\n",
    "# Calculate star formation rate given redshift using the function 'calculate_star_formation_rate'\n",
    "for i in np.arange(100):\n",
    "    rate_list.append(calculate_star_formation_rate(z_array[i]))\n",
    "\n",
    "# Plot star formation rate as a function of redshift\n",
    "plot(\n",
    "    z_array,\n",
    "    rate_list,\n",
    "    \"z\",\n",
    "    r\"$\\rho_{SF}R$ $[ M_{\\odot} yr^{-1}Mpc^{-3}]$\",\n",
    "    \"z vs. \" r\"$\\rho_{SFR}$\",\n",
    "    \"black\",\n",
    "    False,\n",
    "    \"n/a\",\n",
    ")"
   ]
  },
  {
   "cell_type": "code",
   "execution_count": null,
   "metadata": {},
   "outputs": [],
   "source": [
    "# Define array of time delays\n",
    "t_d_array = np.linspace(0, 13, 100)\n",
    "dist_list = []\n",
    "\n",
    "# Calculate time delay distribution given time delay using the function 'delay_time_distribution'\n",
    "for i in np.arange(100):\n",
    "    dist_list.append(delay_time_distribution(t_d_array[i]))\n",
    "\n",
    "# Plot time delay distribution as a function of time delay\n",
    "plot(\n",
    "    t_d_array,\n",
    "    dist_list,\n",
    "    r\"$t_{d}$ [Gy]\",\n",
    "    r\"$f(t_{d})$ [Gy]\",\n",
    "    \"$f(t_{d})$ vs. $t_{d}$\",\n",
    "    \"black\",\n",
    "    False,\n",
    "    \"n/a\",\n",
    ")"
   ]
  },
  {
   "cell_type": "code",
   "execution_count": null,
   "metadata": {},
   "outputs": [],
   "source": [
    "# Define array of times\n",
    "t_array = np.linspace(0.1, 13, 1000)\n",
    "\n",
    "z_list = []\n",
    "\n",
    "# Calculate redshift given time using the class function 'z_from_t'\n",
    "for i in np.arange(1000):\n",
    "    z_list.append(sne_rate.z_from_time(t_array[i]))\n",
    "\n",
    "# Plot redshift as a function of time\n",
    "plot(\n",
    "    t_array,\n",
    "    z_list,\n",
    "    \"t [Gy]\",\n",
    "    \"z\",\n",
    "    \"z vs. t $(Om_{0} = 0.3)$\",\n",
    "    \"black\",\n",
    "    False,\n",
    "    r\"$H_{0}$=70\",\n",
    ")"
   ]
  },
  {
   "cell_type": "code",
   "execution_count": null,
   "metadata": {},
   "outputs": [],
   "source": [
    "# Define array of redshifts\n",
    "z_array = np.linspace(0, 10, 100)\n",
    "\n",
    "# Define \"little\" h\n",
    "h = cosmo.H(0).to_value() / 100\n",
    "\n",
    "# Calculate density given redshift using the class function 'calculate_SNIa_rate'\n",
    "density_list = sne_rate.calculate_SNIa_rate(z_array) * h\n",
    "\n",
    "# Plot number density vs. redshift (Replicating Fig. 2 - Oguri and Marshall 2010)\n",
    "semilog(\n",
    "    z_array,\n",
    "    density_list,\n",
    "    \"z\",\n",
    "    r\"$n_{Ia}$ $[yr^{-1}Mpc^{-3}]$\",\n",
    "    \"$n_{Ia}$ vs. z\",\n",
    "    \"black\",\n",
    "    False,\n",
    "    r\"$H_{0}$=70\",\n",
    ")\n",
    "plt.xlim(0, 4)\n",
    "plt.ylim(10e-6, 10e-4)"
   ]
  },
  {
   "cell_type": "markdown",
   "metadata": {},
   "source": [
    "## Lightcone Integration"
   ]
  },
  {
   "cell_type": "code",
   "execution_count": null,
   "metadata": {},
   "outputs": [],
   "source": [
    "# Define a cosmology\n",
    "cosmo = FlatLambdaCDM(70, 0.3)\n",
    "\n",
    "# Define redshift range of the lightcone (at the moment, i-band lightcurve upper limit = 2.379)\n",
    "redshifts = np.linspace(0, 2.379, 50)\n",
    "\n",
    "# Define sky area of the lightcone\n",
    "sky_area = Quantity(value=20, unit=\"deg2\")\n",
    "\n",
    "# Consider noise in lightcone integration\n",
    "noise = True\n",
    "\n",
    "# Define a time interval of the lightcone\n",
    "time_interval = 1 * units.year\n",
    "\n",
    "# Intialize lightcone class\n",
    "sne_lightcone = SNeLightcone(cosmo, redshifts, sky_area, noise, time_interval)\n",
    "\n",
    "# Generate supernovae catalog within the initialized lightcone using the class function 'supernovae_sample'\n",
    "lightcone_array = sne_lightcone.supernovae_sample()\n",
    "\n",
    "# Plot histogram of the number of obtained supernovae within the lightcone as a function of redshift\n",
    "label = \"SNe:{}, SkyArea:{}\".format(len(lightcone_array), sky_area.value)\n",
    "hist(\n",
    "    lightcone_array,\n",
    "    \"z\",\n",
    "    \"Number of SNe Ia [$yr^{-1}$]\",\n",
    "    \"SNe Ia Distribution\",\n",
    "    True,\n",
    "    label,\n",
    "    12,\n",
    "    None,\n",
    ")\n",
    "plt.xlim(0, 9)\n",
    "\n",
    "# Include i-band lightcurve cutoff line on the plot for clarity\n",
    "plt.axvline(x=2.379, color=\"red\", linestyle=\"--\", linewidth=2)\n",
    "\n",
    "print(np.shape(lightcone_array))"
   ]
  },
  {
   "cell_type": "markdown",
   "metadata": {},
   "source": [
    "## Host Galaxy Matching"
   ]
  },
  {
   "cell_type": "markdown",
   "metadata": {},
   "source": [
    "### Supernovae Catalog Generation"
   ]
  },
  {
   "cell_type": "code",
   "execution_count": null,
   "metadata": {},
   "outputs": [],
   "source": [
    "# Define a cosmology\n",
    "cosmo = FlatLambdaCDM(70, 0.3)\n",
    "\n",
    "# Define sky area\n",
    "sky_area = Quantity(value=1, unit=\"deg2\")\n",
    "\n",
    "# Initialize lightcone class\n",
    "sne_lightcone = SNeLightcone(\n",
    "    cosmo=cosmo,\n",
    "    redshifts=np.linspace(0, 2.379, 50),\n",
    "    sky_area=sky_area,\n",
    "    noise=True,\n",
    "    time_interval=1 * units.year,\n",
    ")\n",
    "\n",
    "# Generate supernovae catalog within the initialized lightcone using the class function 'supernovae_sample'\n",
    "supernovae_catalog = sne_lightcone.supernovae_sample()"
   ]
  },
  {
   "cell_type": "markdown",
   "metadata": {},
   "source": [
    "### Galaxy Catalog Generation"
   ]
  },
  {
   "cell_type": "code",
   "execution_count": null,
   "metadata": {},
   "outputs": [],
   "source": [
    "# Define sky area\n",
    "sky_area = Quantity(value=1, unit=\"deg2\")\n",
    "\n",
    "# Initialize galaxy catalog class\n",
    "galaxy_catalog = GalaxyCatalog(cosmo=cosmo, skypy_config=None, sky_area=sky_area)\n",
    "\n",
    "# Generate galaxy catalog within the using the class function 'galaxy_catalog'\n",
    "galaxy_catalog = galaxy_catalog.galaxy_catalog()"
   ]
  },
  {
   "cell_type": "markdown",
   "metadata": {},
   "source": [
    "### Catalog Matching"
   ]
  },
  {
   "cell_type": "code",
   "execution_count": null,
   "metadata": {},
   "outputs": [],
   "source": [
    "# Intialize SNe Ia host galaxy matching class\n",
    "sne_match = SupernovaeHostMatch(supernovae_catalog, galaxy_catalog)\n",
    "\n",
    "# Generate a catalog of SNe Ia matched with corresponding host galaxies using class function 'match'\n",
    "matched_catalog = sne_match.match()"
   ]
  },
  {
   "cell_type": "markdown",
   "metadata": {},
   "source": [
    "### Plot"
   ]
  },
  {
   "cell_type": "code",
   "execution_count": null,
   "metadata": {},
   "outputs": [],
   "source": [
    "plt.figure(figsize=(10, 5))\n",
    "\n",
    "# Plot log host galaxy stellar mass vs. redshift scatter plot\n",
    "# scatter(galaxy_catalog['z'], np.log10(galaxy_catalog['stellar_mass']), 'z', 'Log(Stellar Mass)', 'Host Galaxy z vs. Log(Stellar Mass)', True, 'All Candidates', None)\n",
    "# scatter(matched_catalog['z'], np.log10(matched_catalog['stellar_mass']), 'z', 'Log(Stellar Mass)', 'Host Galaxy z vs. Log(Stellar Mass)', True, 'Selected Hosts', 'red')\n",
    "\n",
    "# Plot log host galaxy stellar mass vs. redshift contour plot\n",
    "sns.kdeplot(\n",
    "    x=galaxy_catalog[\"z\"],\n",
    "    y=np.log10(galaxy_catalog[\"stellar_mass\"]),\n",
    "    color=None,\n",
    "    label=\"\",\n",
    "    legend=True,\n",
    ")\n",
    "sns.kdeplot(\n",
    "    x=matched_catalog[\"z\"],\n",
    "    y=np.log10(matched_catalog[\"stellar_mass\"]),\n",
    "    color=\"red\",\n",
    "    label=\"Selected Hosts\",\n",
    "    legend=True,\n",
    ")\n",
    "plt.title(\"Host Galaxy z vs. Log(Stellar Mass)\", fontsize=15)\n",
    "plt.xlabel(\"z\", fontsize=15)\n",
    "plt.ylabel(\"Log(Stellar Mass)\", fontsize=15)\n",
    "plt.xticks(fontsize=15)\n",
    "plt.yticks(fontsize=15)\n",
    "plt.legend(loc=\"lower right\", labels=[\"All Candidates\", \"Selected Hosts\"])"
   ]
  },
  {
   "cell_type": "markdown",
   "metadata": {},
   "source": [
    "## Host Galaxy Offset Distribution"
   ]
  },
  {
   "cell_type": "code",
   "execution_count": null,
   "metadata": {},
   "outputs": [],
   "source": [
    "# Import Wang et al. 2013 SNe Ia dataset\n",
    "file_path = \"C:/Users/Carly/Downloads/offset_data.csv\"  # '....../Downloads/data.csv'\n",
    "\n",
    "data = pd.read_csv(file_path, delimiter=\"\\t\")\n",
    "\n",
    "# Select the data in the offset ratio column\n",
    "data = np.array(data[\"R_sn/R_gal\"])"
   ]
  },
  {
   "cell_type": "code",
   "execution_count": null,
   "metadata": {},
   "outputs": [],
   "source": [
    "# Determine the parameters for a lognormal distribution fitted to the offset data\n",
    "dfit = distfit(distr=\"lognorm\")\n",
    "dfit.fit_transform(data)\n",
    "fig, ax = dfit.plot(chart=\"pdf\", fontsize=\"20\")"
   ]
  },
  {
   "cell_type": "code",
   "execution_count": null,
   "metadata": {},
   "outputs": [],
   "source": [
    "# Calculate a sample distribution of offset ratios drawn from the lognorm distribution\n",
    "offsets = list(stats.lognorm.rvs(0.764609, loc=-0.0284546, scale=0.450885, size=500))\n",
    "\n",
    "# Limit offset ratios to 3 or less\n",
    "offsets = [offset for offset in offsets if offset < 3]\n",
    "\n",
    "# Plot a histogram of offset ratios\n",
    "plt.hist(offsets, bins=15)"
   ]
  },
  {
   "cell_type": "markdown",
   "metadata": {},
   "source": [
    "## Host Galaxy Offset Selection"
   ]
  },
  {
   "cell_type": "markdown",
   "metadata": {},
   "source": [
    "### Calculate Offsets"
   ]
  },
  {
   "cell_type": "code",
   "execution_count": null,
   "metadata": {},
   "outputs": [],
   "source": [
    "# Calculate offsets for the matched catalog using the function 'supernovae_host_galaxy_offset'\n",
    "x_offset, y_offset, e1, e2 = supernovae_host_galaxy_offset(matched_catalog)"
   ]
  },
  {
   "cell_type": "markdown",
   "metadata": {},
   "source": [
    "### Plot"
   ]
  },
  {
   "cell_type": "code",
   "execution_count": null,
   "metadata": {},
   "outputs": [],
   "source": [
    "x = x_offset\n",
    "y = y_offset\n",
    "\n",
    "nullfmt = NullFormatter()\n",
    "\n",
    "# Set axes sizes\n",
    "left, width = 0.1, 0.65\n",
    "bottom, height = 0.1, 0.65\n",
    "bottom_h = left_h = left + width + 0.02\n",
    "\n",
    "rect_scatter = [left, bottom, width, height]\n",
    "rect_histx = [left, bottom_h, width, 0.2]\n",
    "rect_histy = [left_h, bottom, 0.2, height]\n",
    "\n",
    "# Set figure sizes and types\n",
    "plt.figure(1, figsize=(8, 8))\n",
    "\n",
    "axScatter = plt.axes(rect_scatter)\n",
    "axHistx = plt.axes(rect_histx)\n",
    "axHisty = plt.axes(rect_histy)\n",
    "\n",
    "axHistx.xaxis.set_major_formatter(nullfmt)\n",
    "axHisty.yaxis.set_major_formatter(nullfmt)\n",
    "\n",
    "# Plot the x and y offsets in a scatter plot\n",
    "axScatter.scatter(x, y)\n",
    "\n",
    "# Determine and set axes limits\n",
    "binwidth = 0.25\n",
    "xymax = np.max([np.max(np.fabs(x)), np.max(np.fabs(y))])\n",
    "lim = (int(xymax / binwidth) + 1) * binwidth\n",
    "\n",
    "axScatter.set_xlim((-4.5, 4.5))\n",
    "axScatter.set_ylim((-4.5, 4.5))\n",
    "\n",
    "# Set the number of bins in the outer histograms\n",
    "bins = np.arange(-4.5, 4.5 + binwidth, binwidth)\n",
    "axHistx.hist(x, bins=25)\n",
    "axHisty.hist(y, bins=25, orientation=\"horizontal\")\n",
    "\n",
    "axHistx.set_xlim(axScatter.get_xlim())\n",
    "axHisty.set_ylim(axScatter.get_ylim())\n",
    "\n",
    "# Calculate minimum, maximum, and mean host galaxy radii\n",
    "theta = np.linspace(0, 2 * np.pi, 100)\n",
    "r_mean = np.rad2deg(np.mean(matched_catalog[\"angular_size\"])) * units.deg\n",
    "r_min = np.rad2deg(np.min(matched_catalog[\"angular_size\"])) * units.deg\n",
    "r_max = np.rad2deg(np.max(matched_catalog[\"angular_size\"])) * units.deg\n",
    "r_mean = r_mean.to(units.arcsec)\n",
    "r_min = r_min.to(units.arcsec)\n",
    "r_max = r_max.to(units.arcsec)\n",
    "\n",
    "# Plot the radii\n",
    "x = r_min * np.cos(theta)\n",
    "y = r_min * np.sin(theta)\n",
    "axScatter.plot(x, y, color=\"red\", label=\"Minimum Radius\")\n",
    "\n",
    "x = r_mean * np.cos(theta)\n",
    "y = r_mean * np.sin(theta)\n",
    "axScatter.plot(x, y, color=\"black\", label=\"Mean Radius\")\n",
    "\n",
    "x = r_max * np.cos(theta)\n",
    "y = r_max * np.sin(theta)\n",
    "axScatter.plot(x, y, color=\"green\", label=\"Maximum Radius\")\n",
    "\n",
    "axScatter.set_xlabel(\"x [arcsec]\")\n",
    "axScatter.set_ylabel(\"y [arcsec]\")\n",
    "axScatter.legend()\n",
    "plt.show()"
   ]
  },
  {
   "cell_type": "markdown",
   "metadata": {},
   "source": [
    "## Analyzing the Population"
   ]
  },
  {
   "cell_type": "markdown",
   "metadata": {},
   "source": [
    "### Generate Lensed Population (Point Source)"
   ]
  },
  {
   "cell_type": "code",
   "execution_count": null,
   "metadata": {},
   "outputs": [],
   "source": [
    "# Define a cosmology\n",
    "cosmo = FlatLambdaCDM(H0=70, Om0=0.3)\n",
    "\n",
    "# Define sky area scaling\n",
    "sky_area = Quantity(value=30, unit=\"deg2\")\n",
    "\n",
    "# Define source and deflector sky areas\n",
    "source_sky_area = Quantity(value=1, unit=\"deg2\")\n",
    "deflector_sky_area = Quantity(value=1, unit=\"deg2\")\n",
    "\n",
    "# Define limits in the intrinsic deflector and source population (in addition to the\n",
    "# skypy config file)\n",
    "kwargs_deflector_cut = {\"z_min\": 0.01, \"z_max\": 2.379}\n",
    "kwargs_source_cut = {}\n",
    "\n",
    "# Create a point source lens population with 'LensPop'\n",
    "modeldir = \"/Users/narayankhadka/downloads/sncosmo_sn_models/SALT3.NIR_WAVEEXT\"  # ....../Downloads/SALT3.NIR_WAVEEXT/"
   ]
  },
  {
   "cell_type": "code",
   "execution_count": null,
   "metadata": {},
   "outputs": [],
   "source": [
    "# Generate galaxy population using skypy pipeline which will be used here as deflectors.\n",
    "galaxy_simulation_pipeline = pipelines.SkyPyPipeline(\n",
    "    skypy_config=None, sky_area=deflector_sky_area, filters=None, cosmo=cosmo\n",
    ")"
   ]
  },
  {
   "cell_type": "code",
   "execution_count": null,
   "metadata": {},
   "outputs": [],
   "source": [
    "# Initiate deflector population class.\n",
    "lens_galaxies = deflectors.AllLensGalaxies(\n",
    "    red_galaxy_list=galaxy_simulation_pipeline.red_galaxies,\n",
    "    blue_galaxy_list=galaxy_simulation_pipeline.blue_galaxies,\n",
    "    kwargs_cut=kwargs_deflector_cut,  # Cuts to apply to deflector\n",
    "    kwargs_mass2light=None,\n",
    "    cosmo=cosmo,\n",
    "    sky_area=deflector_sky_area,\n",
    ")"
   ]
  },
  {
   "cell_type": "code",
   "execution_count": null,
   "metadata": {},
   "outputs": [],
   "source": [
    "# Initiate class that generates supernovae population\n",
    "supernovae_catalog_class = SupernovaeCatalog(\n",
    "    sn_type=\"Ia\",\n",
    "    band_list=[\"i\"],\n",
    "    lightcurve_time=np.linspace(-20, 100, 1000),\n",
    "    absolute_mag=None,\n",
    "    absolute_mag_band=\"bessell\",\n",
    "    mag_zpsys=\"ab\",\n",
    "    cosmo=cosmo,\n",
    "    skypy_config=None,\n",
    "    sky_area=source_sky_area,\n",
    "    sn_modeldir=modeldir,  # Selected model's directory\n",
    ")\n",
    "# generate supernovae samples\n",
    "supernovae_sample = supernovae_catalog_class.supernovae_catalog(\n",
    "    host_galaxy=False, lightcurve=False\n",
    ")\n",
    "# Initiate source population class\n",
    "supernovae_population = PointSources(\n",
    "    supernovae_sample,\n",
    "    cosmo=cosmo,\n",
    "    sky_area=source_sky_area,\n",
    "    kwargs_cut=kwargs_source_cut,  # Cuts to apply to source\n",
    "    variability_model=\"light_curve\",  # Keyword for the variability model\n",
    "    kwargs_variability_model={\"supernovae_lightcurve\", \"i\"},  # Specify keywords for\n",
    "    # lightcurve with band type 'i'\n",
    "    light_profile=\"single_sersic\",  # Light profile for the source galaxy\n",
    ")"
   ]
  },
  {
   "cell_type": "code",
   "execution_count": null,
   "metadata": {},
   "outputs": [],
   "source": [
    "supernova_lens_pop_ps = LensPop(\n",
    "    deflector_population=lens_galaxies,\n",
    "    source_population=supernovae_population,\n",
    "    sky_area=sky_area,\n",
    "    cosmo=cosmo,\n",
    "    sn_type=\"Ia\",\n",
    "    sn_absolute_mag_band=\"bessellb\",\n",
    "    sn_absolute_zpsys=\"ab\",\n",
    "    lightcurve_time=np.linspace(-20, 100, 1000),\n",
    "    sn_modeldir=modeldir,\n",
    ")"
   ]
  },
  {
   "cell_type": "code",
   "execution_count": null,
   "metadata": {},
   "outputs": [],
   "source": [
    "# Print the number of resulting deflectors and sources\n",
    "supernova_lens_pop_ps.deflector_number, supernova_lens_pop_ps.source_number"
   ]
  },
  {
   "cell_type": "code",
   "execution_count": null,
   "metadata": {},
   "outputs": [],
   "source": [
    "# Specify cuts to the population\n",
    "kwargs_lens_cuts = {}\n",
    "\n",
    "# Determine the lensed population using 'draw_population'\n",
    "supernova_lens_population_ps = supernova_lens_pop_ps.draw_population(\n",
    "    kwargs_lens_cuts=kwargs_lens_cuts, speed_factor=10000\n",
    ")\n",
    "\n",
    "# Print the number of resulting lensed supernovae in the population\n",
    "len(supernova_lens_population_ps)"
   ]
  },
  {
   "cell_type": "markdown",
   "metadata": {},
   "source": [
    "### Corner Plot"
   ]
  },
  {
   "cell_type": "code",
   "execution_count": null,
   "metadata": {},
   "outputs": [],
   "source": [
    "# Define parameter labels\n",
    "lens_samples = []\n",
    "labels = [\n",
    "    r\"$\\sigma_v$\",\n",
    "    r\"$\\log(M_{*})$\",\n",
    "    r\"$\\theta_E$\",\n",
    "    r\"$z_{\\rm l}$\",\n",
    "    r\"$z_{\\rm s}$\",\n",
    "    r\"$m_{\\rm source}$\",\n",
    "    r\"$m_{\\rm lens}$\",\n",
    "    r\"$t_{\\rm d}$\",\n",
    "    \"m\",\n",
    "    r\"$im_{\\rm sep}$\",\n",
    "]\n",
    "\n",
    "# Calculate parameters for each lens\n",
    "for ps_lens in supernova_lens_population_ps:\n",
    "    vel_disp = ps_lens.deflector_velocity_dispersion()\n",
    "    m_star = ps_lens.deflector_stellar_mass()\n",
    "    theta_e = ps_lens.einstein_radius\n",
    "    zl = ps_lens.deflector_redshift\n",
    "    zs = ps_lens.source_redshift\n",
    "    source_mag = min(ps_lens.point_source_magnitude(band=\"i\", lensed=True))\n",
    "    deflector_mag = ps_lens.deflector_magnitude(band=\"i\")\n",
    "    time_delay = ps_lens.point_source_arrival_times()\n",
    "    magnification = ps_lens.point_source_magnification()\n",
    "    image_sep = image_separation_from_positions(ps_lens.point_source_image_positions())\n",
    "    lens_samples.append(\n",
    "        [\n",
    "            vel_disp,\n",
    "            np.log10(m_star),\n",
    "            theta_e,\n",
    "            zl,\n",
    "            zs,\n",
    "            source_mag,\n",
    "            deflector_mag,\n",
    "            time_delay[0],\n",
    "            magnification[0],\n",
    "            image_sep,\n",
    "        ]\n",
    "    )"
   ]
  },
  {
   "cell_type": "code",
   "execution_count": null,
   "metadata": {},
   "outputs": [],
   "source": [
    "hist2dkwargs = {\n",
    "    \"plot_density\": False,\n",
    "    \"plot_contours\": False,\n",
    "    \"plot_datapoints\": True,\n",
    "    \"color\": \"b\",\n",
    "    \"data_kwargs\": {\"ms\": 10},\n",
    "}\n",
    "\n",
    "# Create corner plot with the calculated parameters for the lensed population\n",
    "corner.corner(np.array(lens_samples), labels=labels, **hist2dkwargs)\n",
    "plt.show()"
   ]
  },
  {
   "cell_type": "markdown",
   "metadata": {},
   "source": [
    "### Redshift Distribution Plot"
   ]
  },
  {
   "cell_type": "code",
   "execution_count": null,
   "metadata": {},
   "outputs": [],
   "source": [
    "# Calculate parameters and apply selection criteria\n",
    "redshift_dist = []\n",
    "for ps_lens in supernova_lens_population_ps:\n",
    "    zl = ps_lens.deflector_redshift\n",
    "    zs = ps_lens.source_redshift\n",
    "    image_sep = image_separation_from_positions(ps_lens.point_source_image_positions())\n",
    "    source_mag = ps_lens.point_source_magnitude(band=\"i\", lensed=True)\n",
    "\n",
    "    # Fig.2 - Arendse et al. 2024 redshift cut\n",
    "    if zl < 1.5 and zs < 1.5:\n",
    "\n",
    "        # Multiply imaged criteria\n",
    "        if len(source_mag) > 1:\n",
    "\n",
    "            # Source magnitude cut\n",
    "            if min(source_mag) < 25:\n",
    "                if len(source_mag) == 2:\n",
    "                    flux_ratio = 10 ** ((source_mag[1] - source_mag[0]) / (-2.5))\n",
    "                    # SNe flux ratio criteria for doubly lensed sources (0.1 < ratio < 10)\n",
    "                    if flux_ratio > 0.1 and flux_ratio < 10:\n",
    "                        # Image separation criteria (0.1 < sep < 4)\n",
    "                        if image_sep > 0.5 and image_sep < 4:\n",
    "                            redshift_dist.append([zl, zs])\n",
    "                else:\n",
    "                    # Image separation criteria (0.1 < sep < 4)\n",
    "                    if image_sep > 0.5 and image_sep < 4:\n",
    "                        redshift_dist.append([zl, zs])\n",
    "\n",
    "        # Magnification criteria\n",
    "        else:\n",
    "            if min(source_mag) < 25:\n",
    "                redshift_dist.append([zl, zs])\n",
    "\n",
    "\n",
    "# Find unlensed SNe distribution as the difference between total SNe and lensed SNe\n",
    "source_list = list(supernova_lens_pop_ps._sources._point_source_select.columns[0])\n",
    "\n",
    "size = supernova_lens_pop_ps.source_number - len(\n",
    "    [sublist[1] for sublist in redshift_dist]\n",
    ")\n",
    "total_SNe = np.random.choice(source_list, size=size, replace=True)\n",
    "\n",
    "unlensed_SNe = list(\n",
    "    (Counter(total_SNe) - Counter([sublist[1] for sublist in redshift_dist])).elements()\n",
    ")\n",
    "\n",
    "# Redshift PDF Plotting\n",
    "# Replicating Fig. 2 - Arendse et al. 2024 (Without z < 1.5 redshift cut)\n",
    "plt.figure(figsize=(10, 5))\n",
    "\n",
    "# Plot deflector population\n",
    "sns.kdeplot(\n",
    "    [sublist[0] for sublist in redshift_dist],\n",
    "    fill=True,\n",
    "    label=\"Lens galaxies\",\n",
    "    alpha=0.6,\n",
    "    linewidth=2,\n",
    ")\n",
    "\n",
    "# Plot source population\n",
    "sns.kdeplot(\n",
    "    [sublist[1] for sublist in redshift_dist],\n",
    "    fill=True,\n",
    "    label=\"Lensed SNIa\",\n",
    "    color=\"purple\",\n",
    "    alpha=0.4,\n",
    "    linewidth=2,\n",
    ")\n",
    "\n",
    "# Plot unlensed SN Ia population\n",
    "sns.kdeplot(\n",
    "    unlensed_SNe,\n",
    "    fill=False,\n",
    "    linestyle=\"--\",\n",
    "    label=\"Unlensed SNIa\",\n",
    "    color=\"red\",\n",
    "    linewidth=2,\n",
    "    bw_adjust=3,\n",
    ")\n",
    "\n",
    "plt.xlabel(\"Redshift\")\n",
    "plt.ylabel(\"Probability density\")\n",
    "plt.legend()\n",
    "plt.grid(False)\n",
    "plt.xlim(0, None)\n",
    "plt.figure(figsize=(10, 5))\n",
    "plt.show()"
   ]
  },
  {
   "cell_type": "markdown",
   "metadata": {},
   "source": [
    "## Imaging the Population"
   ]
  },
  {
   "cell_type": "markdown",
   "metadata": {},
   "source": [
    "### Generate Lensed Population (Extended Source)"
   ]
  },
  {
   "cell_type": "code",
   "execution_count": null,
   "metadata": {},
   "outputs": [],
   "source": [
    "# Define a cosmology\n",
    "cosmo = FlatLambdaCDM(H0=70, Om0=0.3)\n",
    "\n",
    "# Define sky area scaling\n",
    "sky_area = Quantity(value=10, unit=\"deg2\")\n",
    "\n",
    "# Define source and deflector sky areas\n",
    "source_sky_area = Quantity(value=1, unit=\"deg2\")\n",
    "deflector_sky_area = Quantity(value=1, unit=\"deg2\")\n",
    "\n",
    "# Define limits in the intrinsic deflector and source population\n",
    "kwargs_deflector_cut = {\"z_min\": 0.01, \"z_max\": 2.379}\n",
    "kwargs_source_cut = {}"
   ]
  },
  {
   "cell_type": "code",
   "execution_count": null,
   "metadata": {},
   "outputs": [],
   "source": [
    "# generate supernovae samples with host galaxies\n",
    "supernovae_plus_host_galaxies = supernovae_catalog_class.supernovae_catalog(\n",
    "    host_galaxy=True, lightcurve=False\n",
    ")\n",
    "# Initiate source population class\n",
    "supernovae_plus_host_galaxy_population = PointPlusExtendedSources(\n",
    "    supernovae_plus_host_galaxies,\n",
    "    cosmo=cosmo,\n",
    "    sky_area=source_sky_area,\n",
    "    kwargs_cut=kwargs_source_cut,  # Cuts to apply to source\n",
    "    variability_model=\"light_curve\",  # Keyword for the variability model\n",
    "    kwargs_variability_model={\"supernovae_lightcurve\", \"i\"},  # Specify keywords for\n",
    "    # lightcurve with band type 'i'\n",
    "    light_profile=\"single_sersic\",  # Light profile for the source galaxy\n",
    ")"
   ]
  },
  {
   "cell_type": "code",
   "execution_count": null,
   "metadata": {},
   "outputs": [],
   "source": [
    "elliptical_lens_galaxies = deflectors.EllipticalLensGalaxies(\n",
    "    galaxy_list=galaxy_simulation_pipeline.red_galaxies,\n",
    "    kwargs_cut=kwargs_deflector_cut,  # Cuts to apply to deflector\n",
    "    kwargs_mass2light={},\n",
    "    cosmo=cosmo,\n",
    "    sky_area=deflector_sky_area,\n",
    ")"
   ]
  },
  {
   "cell_type": "code",
   "execution_count": null,
   "metadata": {},
   "outputs": [],
   "source": [
    "# Create a point plus extended source lens population with 'LensPop'\n",
    "supernova_lens_pop_extended = LensPop(\n",
    "    deflector_population=elliptical_lens_galaxies,\n",
    "    source_population=supernovae_plus_host_galaxy_population,\n",
    "    sky_area=sky_area,\n",
    "    cosmo=cosmo,\n",
    "    sn_type=\"Ia\",\n",
    "    sn_absolute_mag_band=\"bessellb\",\n",
    "    sn_absolute_zpsys=\"ab\",\n",
    "    lightcurve_time=np.linspace(-20, 100, 1000),\n",
    "    sn_modeldir=modeldir,\n",
    ")"
   ]
  },
  {
   "cell_type": "code",
   "execution_count": null,
   "metadata": {},
   "outputs": [],
   "source": [
    "# Print the number of resulting deflectors and sources\n",
    "supernova_lens_pop_extended.deflector_number, supernova_lens_pop_extended.source_number"
   ]
  },
  {
   "cell_type": "code",
   "execution_count": null,
   "metadata": {},
   "outputs": [],
   "source": [
    "# Specify cuts to the population\n",
    "kwargs_lens_cuts = {}\n",
    "\n",
    "# Determine the lensed population using 'draw_population'\n",
    "supernova_lens_population_extended = supernova_lens_pop_extended.draw_population(\n",
    "    kwargs_lens_cuts=kwargs_lens_cuts, speed_factor=10000\n",
    ")\n",
    "\n",
    "# Print the number of resulting lensed supernovae in the population\n",
    "len(supernova_lens_population_extended)"
   ]
  },
  {
   "cell_type": "code",
   "execution_count": null,
   "metadata": {},
   "outputs": [],
   "source": [
    "print(\"Number of lenses:\", len(supernova_lens_population_extended))\n",
    "\n",
    "lens_samples = []\n",
    "labels = [\n",
    "    r\"$\\sigma_v$\",\n",
    "    r\"$\\log(M_{*})$\",\n",
    "    r\"$\\theta_E$\",\n",
    "    r\"$z_{\\rm l}$\",\n",
    "    r\"$z_{\\rm s}$\",\n",
    "    r\"$m_{\\rm host}$\",\n",
    "    r\"$m_{\\rm ps}$\",\n",
    "    r\"$m_{\\rm lens}$\",\n",
    "]\n",
    "\n",
    "for supernovae_lens in supernova_lens_population_extended:\n",
    "    vel_disp = supernovae_lens.deflector_velocity_dispersion()\n",
    "    m_star = supernovae_lens.deflector_stellar_mass()\n",
    "    theta_e = supernovae_lens.einstein_radius\n",
    "    zl = supernovae_lens.deflector_redshift\n",
    "    zs = supernovae_lens.source_redshift\n",
    "    source_mag = supernovae_lens.extended_source_magnitude(band=\"i\", lensed=True)\n",
    "    ps_source_mag = supernovae_lens.point_source_magnitude(band=\"i\")\n",
    "    deflector_mag = supernovae_lens.deflector_magnitude(band=\"i\")\n",
    "    lens_samples.append(\n",
    "        [\n",
    "            vel_disp,\n",
    "            np.log10(m_star),\n",
    "            theta_e,\n",
    "            zl,\n",
    "            source_mag,\n",
    "            ps_source_mag,\n",
    "            deflector_mag,\n",
    "        ]\n",
    "    )"
   ]
  },
  {
   "cell_type": "markdown",
   "metadata": {},
   "source": [
    "### Select lens"
   ]
  },
  {
   "cell_type": "code",
   "execution_count": null,
   "metadata": {},
   "outputs": [],
   "source": [
    "# Lens population image separation cut\n",
    "kwargs_lens_cut = {\"min_image_separation\": 0.1, \"max_image_separation\": 10}\n",
    "\n",
    "# Selection of band\n",
    "rgb_band_list = [\"i\", \"r\", \"g\"]\n",
    "\n",
    "# Index of the lens to be imaged\n",
    "index = 0\n",
    "\n",
    "lens_class = supernova_lens_population_extended[index]\n",
    "(\n",
    "    lens_class.source.source_dict[\"z\"],\n",
    "    lens_class.einstein_radius,\n",
    "    lens_class.source.source_dict[\"mag_i\"],\n",
    "    lens_class.source.source_dict[\"ps_mag_i\"],\n",
    ")\n",
    "\n",
    "pix_coord = point_source_coordinate_properties(\n",
    "    lens_class,\n",
    "    band=\"i\",\n",
    "    mag_zero_point=27,\n",
    "    delta_pix=0.2,\n",
    "    num_pix=32,\n",
    "    transform_pix2angle=np.array([[0.2, 0], [0, 0.2]]),\n",
    ")[\"image_pix\"]"
   ]
  },
  {
   "cell_type": "markdown",
   "metadata": {},
   "source": [
    "### Plot Lightcurve"
   ]
  },
  {
   "cell_type": "code",
   "execution_count": null,
   "metadata": {},
   "outputs": [],
   "source": [
    "light_curve = lens_class.source.variability_class.kwargs_model\n",
    "plt.plot(light_curve[\"MJD\"], light_curve[\"ps_mag_i\"])\n",
    "plt.gca().invert_yaxis()\n",
    "plt.ylabel(\"Magnitude\")\n",
    "plt.xlabel(\"Time\" \"[Days]\")\n",
    "plt.xlim(-22, 100)"
   ]
  },
  {
   "cell_type": "markdown",
   "metadata": {},
   "source": [
    "### Image Configuration and Simulation"
   ]
  },
  {
   "cell_type": "code",
   "execution_count": null,
   "metadata": {},
   "outputs": [],
   "source": [
    "time = np.array([-40, -20, -10, -5, 0, 5, 10, 20, 40, 60])\n",
    "\n",
    "repeats = 10\n",
    "\n",
    "# Load psf kernel and transform matrix.\n",
    "path = \"/Users/Carly/slsim/tests/TestData/psf_kernels_for_deflector.npy\"  # ......./slsim/tests/Test/Data/psf_kernels_for_deflector.npy\n",
    "psf_kernel = 1 * np.load(path)\n",
    "psf_kernel[psf_kernel < 0] = 0\n",
    "transform_matrix = np.array([[0.2, 0], [0, 0.2]])\n",
    "\n",
    "# Set up psf kernel for each exposure\n",
    "psf_kernel_list = [psf_kernel]\n",
    "transform_matrix_list = [transform_matrix]\n",
    "psf_kernels_all = psf_kernel_list * repeats\n",
    "\n",
    "# Set pixel to angle transform matrix\n",
    "transform_matrix_all = transform_matrix_list * repeats\n",
    "\n",
    "# Provide magnitude zero point for each exposure\n",
    "mag_list = [31.0]\n",
    "mag_zero_points_all = mag_list * repeats\n",
    "\n",
    "expo_list = [30]\n",
    "exposure_time_all = expo_list * repeats"
   ]
  },
  {
   "cell_type": "code",
   "execution_count": null,
   "metadata": {},
   "outputs": [],
   "source": [
    "# Simulate a lens image\n",
    "image_lens_series = lens_image_series(\n",
    "    lens_class=lens_class,\n",
    "    band=\"i\",\n",
    "    mag_zero_point=mag_zero_points_all,\n",
    "    num_pix=32,\n",
    "    psf_kernel=psf_kernels_all,\n",
    "    transform_pix2angle=transform_matrix_all,\n",
    "    exposure_time=exposure_time_all,\n",
    "    t_obs=time,\n",
    "    # Sets extended source and deflector to appear in the lens image\n",
    "    with_deflector=True,\n",
    "    with_source=True,\n",
    ")\n",
    "\n",
    "# In log scale:\n",
    "log_images = []\n",
    "for i in range(len(image_lens_series)):\n",
    "    log_images.append(np.log10(image_lens_series[i]))"
   ]
  },
  {
   "cell_type": "code",
   "execution_count": null,
   "metadata": {},
   "outputs": [],
   "source": [
    "plot_montage = create_image_montage_from_image_list(\n",
    "    num_rows=2, num_cols=5, images=image_lens_series, time=time, image_center=pix_coord\n",
    ")"
   ]
  }
 ],
 "metadata": {
  "kernelspec": {
   "display_name": ".venv",
   "language": "python",
   "name": "python3"
  },
  "language_info": {
   "codemirror_mode": {
    "name": "ipython",
    "version": 3
   },
   "file_extension": ".py",
   "mimetype": "text/x-python",
   "name": "python",
   "nbconvert_exporter": "python",
   "pygments_lexer": "ipython3",
   "version": "3.9.7"
  }
 },
 "nbformat": 4,
 "nbformat_minor": 2
}<|MERGE_RESOLUTION|>--- conflicted
+++ resolved
@@ -22,12 +22,7 @@
     "import matplotlib.pyplot as plt\n",
     "from scipy import stats\n",
     "import pandas as pd\n",
-<<<<<<< HEAD
     "from distfit import distfit\n",
-=======
-    "\n",
-    "# from distfit import distfit\n",
->>>>>>> 72e5b4eb
     "from matplotlib.ticker import NullFormatter\n",
     "import seaborn as sns\n",
     "from collections import Counter\n",
