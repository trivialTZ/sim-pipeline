import numpy as np
from lenstronomy.Analysis.lens_profile import LensProfileAnalysis
from lenstronomy.Cosmo.lens_cosmo import LensCosmo
from lenstronomy.LensModel.lens_model import LensModel
from lenstronomy.LensModel.Solver.lens_equation_solver import LensEquationSolver
from lenstronomy.LensModel.Solver.lens_equation_solver import (
    analytical_lens_model_support,
)
from slsim.Util.param_util import ellipticity_slsim_to_lenstronomy
from lenstronomy.LightModel.light_model import LightModel
from lenstronomy.Util import constants
from lenstronomy.Util import data_util
from lenstronomy.Util import util

from slsim.lensed_system_base import LensedSystemBase
from slsim.Deflectors.velocity_dispersion import theta_E_from_vel_disp_epl


class Lens(LensedSystemBase):
    """Class to manage individual lenses."""

    def __init__(
        self,
        source_class,
        deflector_class,
        cosmo,
        lens_equation_solver="lenstronomy_analytical",
        test_area=4 * np.pi,
        magnification_limit=0.01,
        los_class=None,
    ):
        """

        :param source_class: A Source class instance or list of Source class instance
        :type source_class: Source class instance from slsim.Sources.source. Eg:
         source_class=Source(
            source_dict=source_dict,
            variability_model=variability_model,
            kwargs_variability=kwargs_variability,
            sn_type=sn_type,
            sn_absolute_mag_band=sn_absolute_mag_band,
            sn_absolute_zpsys=sn_absolute_zpsys,
            cosmo=cosmo,
            lightcurve_time=lightcurve_time,
            sn_modeldir=sn_modeldir,
            agn_driving_variability_model=agn_driving_variability_model,
            agn_driving_kwargs_variability=agn_driving_kwargs_variability,
            source_type=source_type,
            light_profile=light_profile,
        ). See the Source class documentation.
        :param deflector_class: deflector instance
        :type deflector_class: Deflector class instance from slsim.Deflectors.deflector
         Eg: deflector_class = Deflector(
            deflector_type=deflector_type,
            deflector_dict=deflector_dict,
        ). See the Deflector class documentation.
        :param cosmo: astropy.cosmology instance
        :param lens_equation_solver: type of lens equation solver; currently supporting
         "lenstronomy_analytical" and "lenstronomy_general"
        :type lens_equation_solver: str
        :param test_area: solid angle around one lensing galaxies to be investigated
            on (in arc-seconds^2)
        :param magnification_limit: absolute lensing magnification lower limit to
            register a point source (ignore highly de-magnified images)
        :type magnification_limit: float >= 0
        :param los_class: line of sight dictionary (optional, takes these values instead of drawing from distribution)
        :type los_class: ~LOSIndividual() class object
        """
        super().__init__(
            source_class=source_class,
            deflector_class=deflector_class,
            los_class=los_class,
        )
        self.cosmo = cosmo
        self.test_area = test_area
        self._lens_equation_solver = lens_equation_solver
        self._magnification_limit = magnification_limit

        if isinstance(source_class, list):
            self.source = source_class
            # chose a highest resdshift source to use conventionally use in lens
            #  mass model.
            self.max_redshift_source_class = max(
                self.source, key=lambda obj: obj.redshift
            )
            self.source_number = len(self.source)
            self._max_redshift_source_index = self.source.index(
                self.max_redshift_source_class
            )
        else:
            self.source = [source_class]
            self.source_number = 1
            # this is for single source case. self.max_redshift_source_class and
            # self.source are the same class. The difference is only that one is in the
            #  form of list and other is just a Source instance. This is done just for
            # the completion of routine to make things consistent in both single source
            # and double source case.
            self.max_redshift_source_class = source_class
            self._max_redshift_source_index = 0
        self._source_type = self.max_redshift_source_class.source_type
        # we conventionally use highest source redshift in the lens cosmo.
        self._lens_cosmo = LensCosmo(
            z_lens=float(self.deflector.redshift),
            z_source=float(self.max_redshift_source_class.redshift),
            cosmo=self.cosmo,
        )

    @property
    def image_number(self):
        """Number of images in the lensing configuration.

        :return: number of images
        """
        return [len(pos[0]) for pos in self.point_source_image_positions()]

    @property
    def deflector_position(self):
        """Center of the deflector position.

        :return: [x_pox, y_pos] in arc seconds
        """
        return self.deflector.deflector_center

    def extended_source_image_positions(self):
        """Returns extended source image positions by solving the lens equation
        for each source.

        :return: list of (x-pos, y-pos)
        """
        if not hasattr(self, "_es_image_positions"):
            self._es_image_position_list = []
            for source in self.source:
                self._es_image_position_list.append(
                    self._extended_source_image_positions(source)
                )
        return self._es_image_position_list

    def _extended_source_image_positions(self, source):
        """Returns extended source image positions by solving the lens equation
        for a single source.

        :param source: Source class instance. The redshift of this
            source is used in the LensModel.
        :return: x-pos, y-pos
        """

        lens_model_list, kwargs_lens = self.deflector_mass_model_lenstronomy()
        lens_model_class = LensModel(
            lens_model_list=lens_model_list,
            z_lens=self.deflector_redshift,
            z_source_convention=self.max_redshift_source_class.redshift,
            multi_plane=False,
            z_source=source.redshift,
        )
        lens_eq_solver = LensEquationSolver(lens_model_class)
        source_pos_x, source_pos_y = source.extended_source_position(
            center_lens=self.deflector_position, draw_area=self.test_area
        )
        if (
            self._lens_equation_solver == "lenstronomy_analytical"
            and analytical_lens_model_support(lens_model_list) is True
        ):
            solver = "analytical"
        else:
            solver = "lenstronomy"
        einstein_radius = self._einstein_radius(source)
        self._image_positions = lens_eq_solver.image_position_from_source(
            source_pos_x,
            source_pos_y,
            kwargs_lens,
            solver=solver,
            search_window=einstein_radius * 6,
            min_distance=einstein_radius * 6 / 200,
            magnification_limit=self._magnification_limit,
        )
        return self._image_positions

    def point_source_image_positions(self):
        """Returns point source image positions by solving the lens equation
        for all sources. In the absence of a point source, this function
        returns the solution for the center of the extended source.

        :return: list of (x-pos, y-pos) for each source
        """
        if not hasattr(self, "_ps_image_position_list"):
            self._ps_image_position_list = []
            for source in self.source:
                self._ps_image_position_list.append(
                    self._point_source_image_positions(source)
                )
        return self._ps_image_position_list

    def _point_source_image_positions(self, source):
        """Returns point source image positions by solving the lens equation
        for a single source. In the absence of a point source, this function
        returns the solution for the center of the extended source.

        :param source: Source class instance. The redshift of this
            source is used in the LensModel.
        :return: x-pos, y-pos
        """
        lens_model_list, kwargs_lens = self.deflector_mass_model_lenstronomy()
        lens_model_class = LensModel(
            lens_model_list=lens_model_list,
            z_lens=self.deflector_redshift,
            z_source_convention=self.max_redshift_source_class.redshift,
            multi_plane=False,
            z_source=source.redshift,
        )
        lens_eq_solver = LensEquationSolver(lens_model_class)
        point_source_pos_x, point_source_pos_y = source.point_source_position(
            center_lens=self.deflector_position, draw_area=self.test_area
        )
        # uses analytical lens equation solver in case it is supported by lenstronomy for speed-up
        if (
            self._lens_equation_solver == "lenstronomy_analytical"
            and analytical_lens_model_support(lens_model_list) is True
        ):
            solver = "analytical"
        else:
            solver = "lenstronomy"
        einstein_radius = self._einstein_radius(source)
        self._point_image_positions = lens_eq_solver.image_position_from_source(
            point_source_pos_x,
            point_source_pos_y,
            kwargs_lens,
            solver=solver,
            search_window=einstein_radius * 6,
            min_distance=einstein_radius * 6 / 200,
            magnification_limit=self._magnification_limit,
        )
        return self._point_image_positions

    def validity_test(
        self, min_image_separation=0, max_image_separation=10, mag_arc_limit=None
    ):
        """Check whether multiple lensing configuration matches selection and
        plausibility criteria.

        :param min_image_separation: minimum image separation
        :param max_image_separation: maximum image separation
        :param mag_arc_limit: dictionary with key of bands and values of
            magnitude limits of integrated lensed arc
        :type mag_arc_limit: dict with key of bands and values of
            magnitude limits
        :return: A boolean or dict of boolean.
        """
        validity_results = {}
        for index, source in enumerate(self.source):
            validity_results[index] = self._validity_test(
                source,
                min_image_separation=min_image_separation,
                max_image_separation=max_image_separation,
                mag_arc_limit=mag_arc_limit,
                source_index=index,
            )
        if len(validity_results) == 1:
            return validity_results[0]
        else:
            return validity_results

    def _validity_test(
        self,
        source,
        min_image_separation=0,
        max_image_separation=10,
        mag_arc_limit=None,
        source_index=None,
    ):
        """Check whether a single lensing configuration matches selection and
        plausibility criteria.

        :param min_image_separation: minimum image separation
        :param max_image_separation: maximum image separation
        :param mag_arc_limit: dictionary with key of bands and values of
            magnitude limits of integrated lensed arc
        :type mag_arc_limit: dict with key of bands and values of
            magnitude limits
        :param source_index: index of a source in source list.
        :return: boolean
        """

        # Criteria 1:The redshift of the lens (z_lens) must be less than the
        # redshift of the source (z_source).
        z_lens = self.deflector.redshift
        z_source = source.redshift
        if z_lens >= z_source:
            return False

        # Criteria 2: The angular Einstein radius of the lensing configuration (theta_E)
        # times 2 must be greater than or equal to the minimum image separation
        # (min_image_separation) and less than or equal to the maximum image
        # separation (max_image_separation).
        if (
            not min_image_separation
            <= 2 * self._einstein_radius(source)
            <= max_image_separation
        ):
            return False

        # Criteria 3: The distance between the lens center and the source position
        # must be less than or equal to the angular Einstein radius
        # of the lensing configuration (times sqrt(2)).
        center_lens, center_source = (
            self.deflector_position,
            source.point_source_position(
                center_lens=self.deflector_position, draw_area=self.test_area
            ),
        )
        if (
            np.sum((center_lens - center_source) ** 2)
            > self._einstein_radius(source) ** 2 * 2
        ):
            return False

        # Criteria 4: The lensing configuration must produce at least two SL images.
        image_positions = self._point_source_image_positions(source)
        if len(image_positions[0]) < 2:
            return False

        # Criteria 5: The maximum separation between any two image positions must be
        # greater than or equal to the minimum image separation and less than or
        # equal to the maximum image separation.
        image_separation = image_separation_from_positions(image_positions)
        if not min_image_separation <= image_separation <= max_image_separation:
            return False

        # Criteria 6: (optional)
        # compute the magnified brightness of the lensed extended arc for different
        # bands at least in one band, the magnitude has to be brighter than the limit
        if mag_arc_limit is not None and source.source_type in [
            "extended",
            "point_plus_extended",
        ]:
            # makes sure magnification of extended source is only used when there is
            # an extended source
            bool_mag_limit = False
            host_mag = self._extended_single_source_magnification(source, source_index)
            for band, mag_limit_band in mag_arc_limit.items():
                mag_source = self._extended_source_magnitude(band, source, source_index)
                mag_arc = mag_source - 2.5 * np.log10(
                    host_mag
                )  # lensing magnification results in a shift in magnitude
                if mag_arc < mag_limit_band:
                    bool_mag_limit = True
                    break
            if bool_mag_limit is False:
                return False
        # TODO make similar criteria for point source magnitudes
        return True
        # TODO: test for signal-to-noise ratio in surface brightness

    @property
    def deflector_redshift(self):
        """

        :return: lens redshift
        """
        return self.deflector.redshift

    @property
    def source_redshift_list(self):
        """

        :return: list of source redshifts
        """
        source_redshifts = []
        for source in self.source:
            source_redshifts.append(source.redshift)
        return source_redshifts

    @property
    def los_linear_distortions(self):
        """Line-of-sight distortions in shear and convergence.

        :return: kappa, gamma1, gamma2
        """
        kappa = self.los_class.convergence
        gamma1, gamma2 = self.los_class.shear
        return kappa, gamma1, gamma2

    @property
    def external_convergence(self):
        """

        :return: external convergence
        """
        return self.los_class.convergence

    @property
    def external_shear(self):
        """

        :return: the absolute external shear
        """
        gamma1, gamma2 = self.los_class.shear
        return (gamma1**2 + gamma2**2) ** 0.5

    @property
    def einstein_radius(self):
        """Einstein radius, from SIS approximation (coming from velocity
        dispersion) without line-of-sight correction.

        :return: list of einstein radius of each lens-source pair.
        """
        if not hasattr(self, "_theta_E_list"):
            self._theta_E_list = []
            for source in self.source:
                self._theta_E_list.append(self._einstein_radius(source))
        return self._theta_E_list

    def _einstein_radius(self, source):
        """Einstein radius, including external shear.

        :param source: Source class instance. The redshift of this
            source is used in the LensCosmo or LensModel.
        :return: einstein radius of a lens-source pair.
        """
        if self.deflector.redshift >= source.redshift:
            theta_E = 0
<<<<<<< HEAD
            return theta_E
        lens_model_list, kwargs_lens = self.deflector_mass_model_lenstronomy()
        lens_model = LensModel(lens_model_list=lens_model_list,
                               z_lens=self.deflector_redshift,
                               z_source_convention=self.max_redshift_source_class.redshift,
                               multi_plane=False,
                               z_source=source.redshift)
        if self.deflector.deflector_type in ["EPL"]:
            kappa_ext_convention = self.los_class.convergence
=======
        elif self.deflector.deflector_type in ["EPL"]:
            _lens_cosmo = LensCosmo(
                z_lens=float(self.deflector.redshift),
                z_source=float(source.redshift),
                cosmo=self.cosmo,
            )
            kappa_ext = self.los_class.convergence
>>>>>>> 94bf8630
            gamma_pl = self.deflector.halo_properties
            theta_E_convention = kwargs_lens[0]["theta_E"]
            if source.redshift == self.max_redshift_source_class.redshift:
                theta_E = theta_E_convention
                kappa_ext = kappa_ext_convention
            else:
                # TODO: translate Einstein radius to different source redshift with power-law slope difference
                beta = self._lens_cosmo.beta_double_source_plane(z_lens=self.deflector_redshift,
                                                          z_source_1=self.max_redshift_source_class.redshift,
                                                          z_source_2=source.redshift)
                theta_E = theta_E_convention * beta ** (1.0 / (gamma_pl - 1))
                kappa_ext = kappa_ext_convention * beta

            theta_E /= (1 - kappa_ext) ** (1.0 / (gamma_pl - 1))
        else:
            # numerical solution for the Einstein radius
<<<<<<< HEAD
=======
            lens_model_list, kwargs_lens = self.deflector_mass_model_lenstronomy()
            lens_model = LensModel(
                lens_model_list=lens_model_list,
                z_lens=self.deflector_redshift,
                z_source_convention=self.max_redshift_source_class.redshift,
                multi_plane=False,
                z_source=source.redshift,
            )
>>>>>>> 94bf8630
            lens_analysis = LensProfileAnalysis(lens_model=lens_model)
            theta_E = lens_analysis.effective_einstein_radius(
                kwargs_lens, r_min=1e-3, r_max=5e1, num_points=50
            )
        return theta_E

    def deflector_ellipticity(self):
        """

        :return: e1_light, e2_light, e1_mass, e2_mass
        """
        e1_light, e2_light = self.deflector.light_ellipticity
        e1_mass, e2_mass = self.deflector.mass_ellipticity
        return e1_light, e2_light, e1_mass, e2_mass

    def deflector_stellar_mass(self):
        """

        :return: stellar mass of deflector
        """
        return self.deflector.stellar_mass

    def deflector_velocity_dispersion(self):
        """

        :return: velocity dispersion [km/s]
        """
        return self.deflector.velocity_dispersion(cosmo=self.cosmo)

    def deflector_magnitude(self, band):
        """Apparent magnitude of the deflector for a given band.

        :param band: imaging band
        :type band: string
        :return: magnitude of deflector in given band
        """
        return self.deflector.magnitude(band=band)

    def point_source_arrival_times(self):
        """Arrival time of images relative to a straight line without lensing.
        Negative values correspond to images arriving earlier, and positive
        signs correspond to images arriving later. This is for single source.

        :return: list of arrival times for each image [days] for each
            source.
        :rtype: list of numpy array
        """
        arrival_times_list = []
        for source in self.source:
            arrival_times_list.append(self._point_source_arrival_times(source))
        return arrival_times_list

    def _point_source_arrival_times(self, source):
        """Arrival time of images relative to a straight line without lensing.
        Negative values correspond to images arriving earlier, and positive
        signs correspond to images arriving later.

        :return: arrival times for each image [days]
        :rtype: numpy array
        """
        lens_model_list, kwargs_lens = self.deflector_mass_model_lenstronomy()
        lens_model = LensModel(
            lens_model_list=lens_model_list,
            cosmo=self.cosmo,
            z_lens=self.deflector_redshift,
            z_source=source.redshift,
            z_source_convention=self.max_redshift_source_class.redshift,
            multi_plane=False,
        )
        x_image, y_image = self._point_source_image_positions(source)
        arrival_times = lens_model.arrival_time(
            x_image, y_image, kwargs_lens=kwargs_lens
        )
        return arrival_times

    def image_observer_times(self, t_obs):
        """Calculates time of the source at the different images, not
        correcting for redshifts, but for time delays. The time is relative to
        the first arriving image.

        :param t_obs: time of observation [days]. It could be a single
            observation time or an array of observation time.
        :return: time of the source when seen in the different images
            (without redshift correction)
        :rtype: list of numpy array. Each element of the array
            corresponds to different image observation times.
        """
        observer_times_list = []
        for source in self.source:
            observer_times_list.append(self._image_observer_times(source, t_obs))
        if self.source_number == 1:
            return observer_times_list[0]
        return observer_times_list

    def _image_observer_times(self, source, t_obs):
        """Calculates time of a source at the different images, not correcting
        for redshifts, but for time delays. The time is relative to the first
        arriving image.

        :param t_obs: time of observation [days]. It could be a single
            observation time or an array of observation time.
        :return: time of the source when seen in the different images
            (without redshift correction)
        :rtype: numpy array. Each element of the array corresponds to
            different image observation times.
        """
        arrival_times = self._point_source_arrival_times(source)
        if type(t_obs) is np.ndarray and len(t_obs) > 1:
            observer_times = (
                t_obs[:, np.newaxis] - arrival_times + np.min(arrival_times)
            ).T
        else:
            observer_times = (t_obs - arrival_times + np.min(arrival_times))[
                :, np.newaxis
            ]

        return observer_times

    def point_source_magnitude(self, band, lensed=False, time=None):
        """Point source magnitudes, either unlensed (single value) or lensed
        (array) with macro-model magnifications. This function provided
        magnitudes of all the sources.

        # TODO: time-variability with micro-lensing

        :param band: imaging band
        :type band: string
        :param lensed: if True, returns the lensed magnified magnitude
        :type lensed: bool
        :param time: time is a image observation time in units of days.
            If None, provides magnitude without variability.
        :return: list of point source magnitudes.
        """

        magnitude_list = []
        for source in self.source:
            magnitude_list.append(
                self._point_source_magnitude(band, source, lensed=lensed, time=time)
            )
        return magnitude_list

    def _point_source_magnitude(self, band, source, lensed=False, time=None):
        """Point source magnitude, either unlensed (single value) or lensed
        (array) with macro-model magnifications. This function does operation
        only for the single source.

        # TODO: time-variability with micro-lensing

        :param band: imaging band
        :type band: string
        :param lensed: if True, returns the lensed magnified magnitude
        :type lensed: bool
        :param time: time is a image observation time in units of days.
            If None, provides magnitude without variability.
        :return: point source magnitude of a single source
        """
        # TODO: might have to change conventions between extended and point source
        if lensed:
            magnif = self._point_source_magnification(source)
            magnif_log = 2.5 * np.log10(abs(magnif))
            if time is not None:
                time = time
                image_observed_times = self._image_observer_times(source, time)
                variable_magnitude = source.point_source_magnitude(
                    band,
                    image_observation_times=image_observed_times,
                )
                lensed_variable_magnitude = (
                    variable_magnitude - magnif_log[:, np.newaxis]
                )
                return lensed_variable_magnitude
            else:
                source_mag_unlensed = source.point_source_magnitude(band)
                magnified_mag_list = []
                for i in range(len(magnif_log)):
                    magnified_mag_list.append(source_mag_unlensed - magnif_log[i])
                return np.array(magnified_mag_list)
        return source.point_source_magnitude(band)

    def extended_source_magnitude(self, band, lensed=False):
        """Unlensed apparent magnitude of the extended source for a given band
        (assumes that size is the same for different bands). This function
        gives gives magnitude for all the provided sources.

        :param band: imaging band
        :type band: string
        :param lensed: if True, returns the lensed magnified magnitude
        :type lensed: bool
        :return: magnitude of source in given band or list of magnitude
            of each source.
        """
        # band_string = str("mag_" + band)
        # TODO: might have to change conventions between extended and point source
        magnitude_list = []
        # loop through each source.
        for index, source in enumerate(self.source):
            magnitude_list.append(
                self._extended_source_magnitude(band, source, index, lensed=lensed)
            )
        return magnitude_list

    def _extended_source_magnitude(self, band, source, source_index, lensed=False):
        """Unlensed apparent magnitude of the extended source for a given band
        (assumes that size is the same for different bands). This function
        gives magnitude of a single source.

        :param band: imaging band
        :type band: string
        :param source: Source class instance
        :param source_index: index of a source in source list.
        :param lensed: if True, returns the lensed magnified magnitude
        :type lensed: bool
        :return: magnitude of source in given band
        """
        # band_string = str("mag_" + band)
        # TODO: might have to change conventions between extended and point source
        source_mag = source.extended_source_magnitude(band)
        if lensed:
            mag = self._extended_single_source_magnification(source, source_index)
            return source_mag - 2.5 * np.log10(mag)
        return source_mag

    def point_source_magnification(self):
        """Macro-model magnification of point sources. This function calculates
        magnification for each sources.

        :return: list of signed magnification of point sources in same
            order as image positions.
        """
        if not hasattr(self, "_ps_magnification_list"):
            self._ps_magnification_list = []
            for source in self.source:
                self._ps_magnification_list.append(
                    self._point_source_magnification(source)
                )
        return self._ps_magnification_list

    def _point_source_magnification(self, source):
        """Macro-model magnification of a point source. This is for a single
        source.

        :param source: Source class instance. The redshift of this
            source is used in the LensModel.
        :return: signed magnification of a point source in same order as
            image positions
        """
        lens_model_list, kwargs_lens = self.deflector_mass_model_lenstronomy()
        lensModel = LensModel(
            lens_model_list=lens_model_list,
            z_lens=self.deflector_redshift,
            z_source_convention=self.max_redshift_source_class.redshift,
            multi_plane=False,
            z_source=source.redshift,
        )
        img_x, img_y = self._point_source_image_positions(source)
        self._ps_magnification = lensModel.magnification(img_x, img_y, kwargs_lens)
        return self._ps_magnification

    def extended_source_magnification(self):
        """Compute the extended lensed surface brightness and calculates the
        integrated flux-weighted magnification factor of each extended host
        galaxy .

        :return: list of integrated magnification factor of host
            magnitude for each source
        """
        # TODO: add source redshift in ray_shooting. Wait for lenstronomy new version.

        if not hasattr(self, "_extended_source_magnification_list"):
            self._extended_source_magnification_list = []
            for index, source in enumerate(self.source):
                self._extended_source_magnification_list.append(
                    self._extended_single_source_magnification(source, index)
                )
        return self._extended_source_magnification_list

    def _extended_single_source_magnification(self, source, source_index):
        """Compute the extended lensed surface brightness and calculates the
        integrated flux-weighted magnification factor of the extended host
        galaxy. This function does the operation for single source.

        :param source: Source class instance
        :param source_index: index of a source in source list.
        :return: integrated magnification factor of host magnitude
        """
        kwargs_model, kwargs_params = self.lenstronomy_kwargs(band=None)
        if self.source_number == 1:
            light_model_list = kwargs_model.get("source_light_model_list", [])
            kwargs_source_mag = kwargs_params["kwargs_source"]
        else:
            light_model_list = kwargs_model.get("source_light_model_list", [])[
                source_index
            ]
            kwargs_source_mag = kwargs_params["kwargs_source"][source_index]
        lightModel = LightModel(light_model_list=light_model_list)
        lensModel = LensModel(
            lens_model_list=kwargs_model.get("lens_model_list", []),
            z_lens=self.deflector_redshift,
            z_source_convention=self.max_redshift_source_class.redshift,
            multi_plane=False,
            z_source=source.redshift,
        )
        theta_E = self._einstein_radius(source)
        center_source = source.extended_source_position(
            center_lens=self.deflector_position, draw_area=self.test_area
        )

        kwargs_source_amp = data_util.magnitude2amplitude(
            lightModel, kwargs_source_mag, magnitude_zero_point=0
        )

        num_pix = 200
        delta_pix = theta_E * 4 / num_pix
        x, y = util.make_grid(numPix=num_pix, deltapix=delta_pix)
        x += center_source[0]
        y += center_source[1]
        beta_x, beta_y = lensModel.ray_shooting(x, y, kwargs_params["kwargs_lens"])
        flux_lensed = np.sum(
            lightModel.surface_brightness(beta_x, beta_y, kwargs_source_amp)
        )
        flux_no_lens = np.sum(lightModel.surface_brightness(x, y, kwargs_source_amp))
        if flux_no_lens > 0:
            self._extended_source_magnification = flux_lensed / flux_no_lens
        else:
            self._extended_source_magnification = 0
        return self._extended_source_magnification

    def lenstronomy_kwargs(self, band=None):
        """Generates lenstronomy dictionary conventions for the class object.

        :param band: imaging band, if =None, will result in un-
            normalized amplitudes
        :type band: string or None
        :return: lenstronomy model and parameter conventions
        """
        lens_mass_model_list, kwargs_lens = self.deflector_mass_model_lenstronomy()
        (
            lens_light_model_list,
            kwargs_lens_light,
        ) = self.deflector.light_model_lenstronomy(band=band)
        # list of
        kwargs_model = {
            "lens_light_model_list": lens_light_model_list,
            "lens_model_list": lens_mass_model_list,
        }
        if self.source_number > 1:
            kwargs_model["lens_redshift_list"] = [self.deflector_redshift] * len(
                lens_mass_model_list
            )
            kwargs_model["z_lens"] = self.deflector_redshift
            kwargs_model["source_redshift_list"] = self.source_redshift_list
            kwargs_model["z_source_convention"] = (
                self.max_redshift_source_class.redshift
            )
            kwargs_model["cosmo"] = self.cosmo

        sources, sources_kwargs = self.source_light_model_lenstronomy(band=band)
        # ensure that only the models that exist are getting added to kwargs_model
        for k in sources.keys():
            kwargs_model[k] = sources[k]

        kwargs_source = sources_kwargs["kwargs_source"]
        kwargs_ps = sources_kwargs["kwargs_ps"]

        kwargs_params = {
            "kwargs_lens": kwargs_lens,
            "kwargs_source": kwargs_source,
            "kwargs_lens_light": kwargs_lens_light,
            "kwargs_ps": kwargs_ps,
        }

        return kwargs_model, kwargs_params

    def deflector_mass_model_lenstronomy(self):
        """Returns lens model instance and parameters in lenstronomy
        conventions.

        :return: lens_model_list, kwargs_lens
        """
        if hasattr(self, "_lens_mass_model_list") and hasattr(self, "_kwargs_lens"):
            return self._lens_mass_model_list, self._kwargs_lens
        if self.deflector.deflector_type in ["EPL", "NFW_HERNQUIST", "NFW_CLUSTER"]:
            lens_mass_model_list, kwargs_lens = self.deflector.mass_model_lenstronomy(
                lens_cosmo=self._lens_cosmo
            )
        else:
            raise ValueError(
                "Deflector model %s not supported for lenstronomy model"
                % self.deflector.deflector_type
            )
        # adding line-of-sight structure
        gamma1, gamma2, kappa_ext = self.los_linear_distortions
        gamma1_lenstronomy, gamma2_lenstronomy = ellipticity_slsim_to_lenstronomy(
            e1_slsim=gamma1, e2_slsim=gamma2
        )
        kwargs_lens.append(
            {
                "gamma1": gamma1_lenstronomy,
                "gamma2": gamma2_lenstronomy,
                "ra_0": 0,
                "dec_0": 0,
            }
        )
        kwargs_lens.append({"kappa": kappa_ext, "ra_0": 0, "dec_0": 0})
        lens_mass_model_list.append("SHEAR")
        lens_mass_model_list.append("CONVERGENCE")
        self._kwargs_lens = kwargs_lens
        self._lens_mass_model_list = lens_mass_model_list

        return lens_mass_model_list, kwargs_lens

    def deflector_light_model_lenstronomy(self, band):
        """Returns lens model instance and parameters in lenstronomy
        conventions.

        :param band: imaging band
        :type band: str
        :return: lens_light_model_list, kwargs_lens_light
        """
        return self.deflector.light_model_lenstronomy(band=band)

    def source_light_model_lenstronomy(self, band=None):
        """Returns source light model instance and parameters in lenstronomy
        conventions.

        :return: source_light_model_list, kwargs_source_light
        """
        source_models = {}
        all_source_kwarg_dict = {}
        if (
            self._source_type == "extended"
            or self._source_type == "point_plus_extended"
        ):
            source_models_list = []
            kwargs_source_list = []
            for source in self.source:
                source_models_list.append(source.extended_source_light_model())
                kwargs_source_list.append(
                    source.kwargs_extended_source_light(
                        draw_area=self.test_area,
                        center_lens=self.deflector_position,
                        band=band,
                    )
                )
            # lets transform list in to required structure
            if (
                self.max_redshift_source_class.light_profile == "double_sersic"
                and self.source_number > 1
            ):
                source_models_list_restructure = source_models_list
                kwargs_source_list_restructure = kwargs_source_list
            else:
                source_models_list_restructure = list(
                    np.concatenate(source_models_list)
                )
                kwargs_source_list_restructure = list(
                    np.concatenate(kwargs_source_list)
                )
            source_models["source_light_model_list"] = source_models_list_restructure
            kwargs_source = kwargs_source_list_restructure
        else:
            # source_models['source_light_model_list'] = None
            kwargs_source = None

        if (
            self._source_type == "point_source"
            or self._source_type == "point_plus_extended"
        ):
            source_models_list = []
            kwargs_ps_list = []
            for source in self.source:
                source_models_list.append("LENSED_POSITION")
                img_x, img_y = self._point_source_image_positions(source=source)
                if band is None:
                    image_magnitudes = np.abs(self._point_source_magnification(source))
                else:
                    image_magnitudes = self._point_source_magnitude(
                        band=band, source=source, lensed=True
                    )
                kwargs_ps_list.append(
                    {
                        "ra_image": img_x,
                        "dec_image": img_y,
                        "magnitude": image_magnitudes,
                    }
                )
            source_models["point_source_model_list"] = source_models_list
            kwargs_ps = kwargs_ps_list
        else:
            # source_models['point_source_model'] = None
            kwargs_ps = None
        all_source_kwarg_dict["kwargs_source"] = kwargs_source
        all_source_kwarg_dict["kwargs_ps"] = kwargs_ps
        return source_models, all_source_kwarg_dict

    def kappa_star(self, ra, dec):
        """Computes the stellar surface density at location (ra, dec) in units
        of lensing convergence.

        :param ra: position in the image plane
        :param dec: position in the image plane
        :return: kappa_star
        """
        stellar_mass = self.deflector_stellar_mass()
        kwargs_model, kwargs_params = self.lenstronomy_kwargs(band=None)
        lightModel = LightModel(
            light_model_list=kwargs_model.get("lens_light_model_list", [])
        )
        kwargs_lens_light_mag = kwargs_params["kwargs_lens_light"]
        kwargs_lens_light_amp = data_util.magnitude2amplitude(
            lightModel, kwargs_lens_light_mag, magnitude_zero_point=0
        )

        total_flux = lightModel.total_flux(kwargs_lens_light_amp)  # integrated flux
        flux_local = lightModel.surface_brightness(
            ra, dec, kwargs_lens_light_amp
        )  # surface brightness per arcsecond square
        kappa_star = (
            flux_local / total_flux * stellar_mass / self._lens_cosmo.sigma_crit_angle
        )
        return kappa_star


def image_separation_from_positions(image_positions):
    """Calculate image separation in arc-seconds; if there are only two images,
    the separation between them is returned; if there are more than 2 images,
    the maximum separation is returned.

    :param image_positions: list of image positions in arc-seconds
    :return: image separation in arc-seconds
    """
    if len(image_positions[0]) == 2:
        image_separation = np.sqrt(
            (image_positions[0][0] - image_positions[0][1]) ** 2
            + (image_positions[1][0] - image_positions[1][1]) ** 2
        )
    else:
        coords = np.stack((image_positions[0], image_positions[1]), axis=-1)
        separations = np.sqrt(
            np.sum((coords[:, np.newaxis] - coords[np.newaxis, :]) ** 2, axis=-1)
        )
        image_separation = np.max(separations)
    return image_separation


def theta_e_when_source_infinity(deflector_dict=None, v_sigma=None):
    """Calculate Einstein radius in arc-seconds for a source at infinity.

    :param deflector_dict: deflector properties
    :param v_sigma: velocity dispersion in km/s
    :return: Einstein radius in arc-seconds
    """
    if v_sigma is None:
        if deflector_dict is None:
            raise ValueError("Either deflector_dict or v_sigma must be provided")
        else:
            v_sigma = deflector_dict["vel_disp"]

    theta_E_infinity = (
        4 * np.pi * (v_sigma * 1000.0 / constants.c) ** 2 / constants.arcsec
    )
    return theta_E_infinity<|MERGE_RESOLUTION|>--- conflicted
+++ resolved
@@ -418,7 +418,6 @@
         """
         if self.deflector.redshift >= source.redshift:
             theta_E = 0
-<<<<<<< HEAD
             return theta_E
         lens_model_list, kwargs_lens = self.deflector_mass_model_lenstronomy()
         lens_model = LensModel(lens_model_list=lens_model_list,
@@ -428,15 +427,6 @@
                                z_source=source.redshift)
         if self.deflector.deflector_type in ["EPL"]:
             kappa_ext_convention = self.los_class.convergence
-=======
-        elif self.deflector.deflector_type in ["EPL"]:
-            _lens_cosmo = LensCosmo(
-                z_lens=float(self.deflector.redshift),
-                z_source=float(source.redshift),
-                cosmo=self.cosmo,
-            )
-            kappa_ext = self.los_class.convergence
->>>>>>> 94bf8630
             gamma_pl = self.deflector.halo_properties
             theta_E_convention = kwargs_lens[0]["theta_E"]
             if source.redshift == self.max_redshift_source_class.redshift:
@@ -453,17 +443,6 @@
             theta_E /= (1 - kappa_ext) ** (1.0 / (gamma_pl - 1))
         else:
             # numerical solution for the Einstein radius
-<<<<<<< HEAD
-=======
-            lens_model_list, kwargs_lens = self.deflector_mass_model_lenstronomy()
-            lens_model = LensModel(
-                lens_model_list=lens_model_list,
-                z_lens=self.deflector_redshift,
-                z_source_convention=self.max_redshift_source_class.redshift,
-                multi_plane=False,
-                z_source=source.redshift,
-            )
->>>>>>> 94bf8630
             lens_analysis = LensProfileAnalysis(lens_model=lens_model)
             theta_E = lens_analysis.effective_einstein_radius(
                 kwargs_lens, r_min=1e-3, r_max=5e1, num_points=50
