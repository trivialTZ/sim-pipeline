--- conflicted
+++ resolved
@@ -2,12 +2,9 @@
 import scipy
 from scipy.signal import convolve2d
 from scipy.signal import fftconvolve
-<<<<<<< HEAD
-from astropy.io import fits
-=======
 from lenstronomy.Util.param_util import transform_e1e2_product_average
 from lenstronomy.Util.param_util import ellipticity2phi_q
->>>>>>> 215b19d9
+from astropy.io import fits
 
 
 def epsilon2e(epsilon):
@@ -282,18 +279,6 @@
     return -e1_slsim, e2_slsim
 
 
-<<<<<<< HEAD
-def fits_append_table(filename, table):
-    """Append an Astropy Table to an existing FITS file.
-
-    :param filename: Name of the FITS file to append to
-    :param table: Astropy Table object to append
-    """
-    hdulist = fits.open(filename, mode="append")
-    hdulist.append(fits.BinTableHDU(table))
-    hdulist.writeto(filename, overwrite=True)
-    hdulist.close()
-=======
 def elliptical_distortion_product_average(x, y, e1, e2, center_x, center_y):
     """Maps the coordinates x, y with eccentricities e1, e2 into a new elliptical
     coordinate system with same coordinate orientation.
@@ -321,4 +306,15 @@
     y___ = y__ + center_y
 
     return x___, y___
->>>>>>> 215b19d9
+
+
+def fits_append_table(filename, table):
+    """Append an Astropy Table to an existing FITS file.
+
+    :param filename: Name of the FITS file to append to
+    :param table: Astropy Table object to append
+    """
+    hdulist = fits.open(filename, mode="append")
+    hdulist.append(fits.BinTableHDU(table))
+    hdulist.writeto(filename, overwrite=True)
+    hdulist.close()