import numpy as np
import sncosmo
from astropy import cosmology

_ABSOLUTE_MAG_DISTS = {
    "Ia": [-19.37, 0.47],
    "Ib": [-17.90, 0.90],
    "Ic": [-18.30, 0.60],
    "IIb": [-17.03, 0.93],
    "IIL": [-17.98, 0.90],
    "IIP": [-16.80, 0.97],
    "IIn": [-18.62, 1.48],
    "Ic-BL": [-18.30, 0.60],
}


def get_accepted_sn_types():
    all_models = sncosmo.registry._get_registry(sncosmo.Source)
    all_models_type_dict = {
        mod[0]: all_models._loaders[mod][2]["type"].split()[-1]
        for mod in all_models._loaders.keys()
    }
    return all_models_type_dict, list(np.unique(list(all_models_type_dict.values())))


class Supernova(sncosmo.Model):
    """Class describing a supernova."""

    def __init__(
        self,
        source,
        redshift,
        sn_type,
        absolute_mag=None,
        absolute_mag_band=None,
        peak_apparent_mag=None,
        peak_apparent_mag_band=None,
        mag_zpsys="AB",
        cosmo=cosmology.FlatLambdaCDM(H0=70, Om0=0.3),
        **kwargs
    ):
        """

        :param source: The model for the spectral evolution of the source. If a string
            is given, it is used to retrieve a `~sncosmo.Source` from
            the registry.
        :type source: `~sncosmo.Source` or str
        :param redshift: The redshift of the source.
        :type redshift: float
        :param sn_type: Supernova type (Ia, Ib, Ic, IIP, etc.)
        :type sn_type: str
        :param absolute_mag: Absolute magnitude of the supernova
        :type absolute_mag: float
        :param absolute_mag_band: Band used to normalize to absolute magnitude
        :type absolute_mag_band: str or `~sncosmo.Bandpass`
        :param peak_apparent_mag: Peak apparent mag of the supernova
        :type peak_apparent_mag: str or `~sncosmo.Bandpass`
        :param peak_apparent_mag_band: Band used to normalize to apparent magnitude
        :type peak_apparent_mag_band: str or `~sncosmo.Bandpass`
        :param mag_zpsys: Optional, AB or Vega (AB default)
        :type mag_zpsys: str
        :param cosmo: Cosmology for absolute magnitude
        :type cosmo: `~astropy.cosmology`
        """
        super(Supernova, self).__init__(source=source, **kwargs)

        self._parameters[0] = redshift
        self._sn_type = sn_type
        if absolute_mag is not None:
            if absolute_mag_band is None:
                print(
                    "Must set absolute_mag_band when attempting to set an absolute magnitude."
                )
            else:
                self.set_source_peakabsmag(
                    absolute_mag, absolute_mag_band, mag_zpsys, cosmo=cosmo
                )
                if peak_apparent_mag is not None:
                    print(
                        "Both peak_apparent_mag and absolute_mag were given, choosing absolute_mag."
                    )
        elif peak_apparent_mag is not None:
            self.set_source_peakmag(
                peak_apparent_mag, peak_apparent_mag_band, mag_zpsys
            )
        else:
            print(
                "Warning, you should use self.set_source_peakabsmag or sefl.set_source_peakmag to set the amplitude."
            )

    def get_apparent_magnitude(self, time, band, zpsys="AB"):
        """Function to return apparent magnitude of a SN for a given band and time.

        :param time: The observer-frame time array to evaluate the model
        :type time: `~np.ndarray` or list
        :param band: The bandpass to evaluate the model over
        :type band: str or `~sncosmo.Bandpass`
        :param zpsys: Optional, AB or Vega (AB default)
        :type zpsys: str
        """

        return self.bandmag(band, zpsys, time)


class RandomizedSupernova(Supernova):
    """Class for randomizing a supernova."""

    def __init__(
        self,
        sn_type,
        redshift,
        absolute_mag=None,
        absolute_mag_band="bessellb",
        mag_zpsys="AB",
        cosmo=cosmology.FlatLambdaCDM(H0=70, Om0=0.3),
        random_seed=42,
        **kwargs
    ):
        """

        :param sn_type: Supernova type (Ia, Ib, Ic, IIP, etc.)
        :type sn_type: str
        :param redshift: The redshift of the source.
        :type redshift: float
        :param absolute_mag: Absolute magnitude of the supernova
        :type absolute_mag: float
        :param absolute_mag_band: Band used to normalize to absolute magnitude
        :type absolute_mag_band: str or `~sncosmo.Bandpass`
        :param mag_zpsys: Optional, AB or Vega (AB default)
        :type mag_zpsys: str
        :param cosmo: Cosmology for absolute magnitude
        :type cosmo: `~astropy.cosmology`
        :param random_seed: Random seed for randomization
        :type random_seed: int
        """

        np.random.seed(random_seed)

        all_models, accepted_types = get_accepted_sn_types()
        if sn_type not in accepted_types:
            raise RuntimeError(
                "You passed %s as your SN type, " % sn_type
                + "but currently accepted SN types are: "
                + ", ".join(accepted_types)
            )
        self._sn_type = sn_type
        self._accepted_SN_types = accepted_types
        self._all_sncosmo_models = all_models
        self._type_models = None
        self._absolute_mag_band = absolute_mag_band

        self.set_random_sed_model(self._sn_type, random_seed=random_seed)

        if absolute_mag is None:
            absolute_mag = self.get_absolute_magnitude(
                self._sn_type, random_seed=random_seed
            )

        super(RandomizedSupernova, self).__init__(
            source=self._sncosmo_source,
            redshift=redshift,
            sn_type=self._sn_type,
            absolute_mag=absolute_mag,
            absolute_mag_band=absolute_mag_band,
            mag_zpsys=mag_zpsys,
            cosmo=cosmo,
            **kwargs
        )
        if self._sn_type == "Ia":
            self.set(**{"c": np.random.normal(0, 0.1), "x1": np.random.normal(0, 1)})

    def set_random_sed_model(self, sn_type, random_seed=42):
        """Function to set a random SED model for a given SN type.

        :param sn_type: Supernova type (Ia, Ib, Ic, IIP, etc.)
        :type sn_type: str
        :param random_seed: Random seed for randomization
        :type random_seed: int
        """
        np.random.seed(random_seed)

        if sn_type not in self._accepted_SN_types:
<<<<<<< HEAD
            raise RuntimeError('You passed %s as your SN type, '%sn_type+\
                'but currently accepted SN types are: '+', '.join(self._accepted_SN_types))

        if sn_type=='Ia':
            self._sncosmo_source = 'salt3-nir'
=======
            raise RuntimeError(
                "You passed %s as your SN type, " % sn_type
                + "but currently accepted SN types are: "
                + ", ".join(accepted_types)
            )

        if sn_type == "Ia":
            self._sncosmo_source = "salt3-nir"
>>>>>>> 85cc0e2b
            return

        if self._type_models is None:
            if sn_type == "IIP":
                check_types = ["IIP", "II"]
            else:
                check_types = [sn_type]

            type_models = [
                mod
                for mod in self._all_sncosmo_models.keys()
                if np.any([typ in self._all_sncosmo_models[mod] for typ in check_types])
            ]
            self._type_models = type_models

        random_ind = np.random.randint(0, len(self._type_models))

        self._sncosmo_source = self._type_models[random_ind]

    def get_absolute_magnitude(
        self, sn_type, absolute_mag_distribution=None, random_seed=42
    ):
        """Function to get a reasonable absolute mag for a given SN type.

        :param sn_type: Supernova type (Ia, Ib, Ic, IIP, etc.)
        :type sn_type: str
        :param absolute_mag_distribution: A function that returns an absolute mag
        :type absolute_mag_distribution: func
        :param random_seed: Random seed for randomization
        :type random_seed: int
        """

        np.random.seed(random_seed)

        if absolute_mag_distribution is None:
            mu, sigma = _ABSOLUTE_MAG_DISTS[sn_type]
            absolute_mag = np.random.normal(mu, sigma)
            self._absolute_mag_band = "bessellb"
        else:
            absolute_mag = absolute_mag_distribution()
        return absolute_mag


if __name__ == "__main__":

    test = RandomizedSupernova("IIP")<|MERGE_RESOLUTION|>--- conflicted
+++ resolved
@@ -180,22 +180,11 @@
         np.random.seed(random_seed)
 
         if sn_type not in self._accepted_SN_types:
-<<<<<<< HEAD
             raise RuntimeError('You passed %s as your SN type, '%sn_type+\
                 'but currently accepted SN types are: '+', '.join(self._accepted_SN_types))
 
-        if sn_type=='Ia':
-            self._sncosmo_source = 'salt3-nir'
-=======
-            raise RuntimeError(
-                "You passed %s as your SN type, " % sn_type
-                + "but currently accepted SN types are: "
-                + ", ".join(accepted_types)
-            )
-
         if sn_type == "Ia":
             self._sncosmo_source = "salt3-nir"
->>>>>>> 85cc0e2b
             return
 
         if self._type_models is None:
