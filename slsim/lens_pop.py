from slsim.ParamDistributions.los_config import LOSConfig
import os
import pickle

import numpy as np
from astropy.table import Table

from slsim.lens import Lens
from slsim.lens import theta_e_when_source_infinity
from slsim.lensed_population_base import LensedPopulationBase
from slsim.Pipelines.skypy_pipeline import SkyPyPipeline


class LensPop(LensedPopulationBase):
    """Class to perform samples of lens population."""

    def __init__(
        self,
        deflector_type="elliptical",
        source_type="galaxies",
        kwargs_deflector_cut=None,
        kwargs_source_cut=None,
        kwargs_quasars=None,
        kwargs_quasars_galaxies=None,
        variability_model=None,
        kwargs_variability=None,
        kwargs_mass2light=None,
        skypy_config=None,
        slhammocks_config=None,
        source_sky_area=None,
        deflector_sky_area=None,
        full_sky_area=None,
        filters=None,
        cosmo=None,
        source_light_profile="single_sersic",
        catalog_type="skypy",
        catalog_path=None,
        lightcurve_time=None,
        sn_type=None,
        sn_absolute_mag_band=None,
        sn_absolute_zpsys=None,
        los_config=None,
        sn_modeldir=None,
    ):
        """

        :param deflector_type: type of the lens
        :type deflector_type: string
        :param source_type: type of the source
        :type source_type: string
        :param kwargs_deflector_cut: cuts on the deflector to be excluded in the sample
        :type kwargs_deflector_cut: dict
        :param kwargs_source_cut: cuts on the source to be excluded in the sample
        :type kwargs_source_cut: dict
        :param kwargs_quasars: a dict of keyword arguments which is an input for
         quasar_catalog. Please look at quasar_catalog/simple_quasar.py.
        :param variability_model: keyword for variability model to be used. This is an
         input for the Variability class.
        :type variability_model: str
        :param kwargs_variability: keyword arguments for the variability of a source.
         This is associated with an input for Variability class.
        :type kwargs_variability: list of str
        :param skypy_config: path to SkyPy configuration yaml file
        :type skypy_config: string
        :param slhammocks_config: path to the deflector population csv file for 'halo-model'
        :type slhammocks_config: string
        :param source_sky_area: Sky area over which sources are sampled. Must be in 
         units of solid angle.
        :type source_sky_area: `~astropy.units.Quantity`
        :param deflector_sky_area: Sky area over which deflectors are sampled. Must be 
         in units of solid angle.
        :type deflector_sky_area: `~astropy.units.Quantity`
        :param full_sky_area: Sky area over which lens population will be simulated. 
         If None, only source_sky_area and deflector_sky_area will be used. If 
         full_sky_area is not None, number of source sample and dflector sample within a
         source_sky_area and deflector_sky_area will be scaled to the full_sky_area. 
         This will allow us to simulate lens population over a large sky area without 
         further significant computational cost. If the full_sky_area is not None, 
         source_sky_area and deflector_sky_area should be reasonably large to 
         approximate true source and deflector distributions.
        :param filters: filters for SED integration
        :type filters: list of strings or None
        :param cosmo: cosmology object
        :type cosmo: `~astropy.cosmology.FLRW`
        :param source_light_profile: keyword for number of sersic profile to use in
         source light model. It is necessary to recognize quantities given in the source
         catalog.
        :type source_light_profile: str . Either "single" or "double" .
        :param catalog_type: type of the catalog. If someone wants to use scotch
         catalog, they need to specify it.
        :type catalog_type: str. eg: "scotch"
        :param catalog_path: path to the source catalog. If None, existing source
         catalog within the slsim will be used. We have used small subset of scotch
         catalog. So, if one wants to use full scotch catalog, they can set path to
         their path to local drive.
        :param lightcurve_time: observation time array for lightcurve in unit of days.
        :type lightcurve_time: array
        :param sn_type: Supernova type (Ia, Ib, Ic, IIP, etc.)
        :type sn_type: str
        :param sn_absolute_mag_band: Band used to normalize to absolute magnitude
        :type sn_absolute_mag_band: str or `~sncosmo.Bandpass`
        :param sn_absolute_zpsys: Optional, AB or Vega (AB default)
        :type sn_absolute_zpsys: str
        :param los_config: configuration for line of sight distribution
        :type los_config: LOSConfig instance
        :param sn_modeldir: sn_modeldir is the path to the directory containing files
         needed to initialize the sncosmo.model class. For example,
         sn_modeldir = 'C:/Users/username/Documents/SALT3.NIR_WAVEEXT'. These data can
         be downloaded from https://github.com/LSST-strong-lensing/data_public .
         For more detail, please look at the documentation of RandomizedSupernovae
         class.
        :type sn_modeldir: str
        """
        super().__init__(
            source_sky_area,
            deflector_sky_area,
            full_sky_area,
            cosmo,
            lightcurve_time,
            sn_type,
            sn_absolute_mag_band,
            sn_absolute_zpsys,
            sn_modeldir,
        )
        if source_type == "galaxies" and kwargs_variability is not None:
            raise ValueError(
                "Galaxies cannot have variability. Either choose"
                "point source (eg: quasars) or do not provide kwargs_variability."
            )

        if deflector_type in ["elliptical", "all-galaxies"] or source_type in [
            "galaxies"
        ]:
            pipeline_deflector = SkyPyPipeline(
                skypy_config=skypy_config,
                sky_area=deflector_sky_area,
                filters=filters,
                cosmo=cosmo,
            )
            pipeline_source = SkyPyPipeline(
                skypy_config=skypy_config,
                sky_area=source_sky_area,
                filters=filters,
                cosmo=cosmo,
            )
        if kwargs_deflector_cut is None:
            kwargs_deflector_cut = {}
        if kwargs_mass2light is None:
            kwargs_mass2light = {}

        if deflector_type == "elliptical":
            from slsim.Deflectors.elliptical_lens_galaxies import EllipticalLensGalaxies

            self._lens_galaxies = EllipticalLensGalaxies(
                pipeline_deflector.red_galaxies,
                kwargs_cut=kwargs_deflector_cut,
                kwargs_mass2light=kwargs_mass2light,
                cosmo=cosmo,
                sky_area=deflector_sky_area,
            )

        elif deflector_type == "all-galaxies":
            from slsim.Deflectors.all_lens_galaxies import AllLensGalaxies

            red_galaxy_list = pipeline_deflector.red_galaxies
            blue_galaxy_list = pipeline_deflector.blue_galaxies

            self._lens_galaxies = AllLensGalaxies(
                red_galaxy_list=red_galaxy_list,
                blue_galaxy_list=blue_galaxy_list,
                kwargs_cut=kwargs_deflector_cut,
                kwargs_mass2light=kwargs_mass2light,
                cosmo=cosmo,
                sky_area=deflector_sky_area,
            )

        elif deflector_type == "halo-models":
            from slsim.Deflectors.compound_lens_halos_galaxies import (
                CompoundLensHalosGalaxies,
            )
            from slsim.Pipelines.sl_hammocks_pipeline import SLHammocksPipeline

            halo_galaxy_list = SLHammocksPipeline(
                slhammocks_config=slhammocks_config, sky_area=deflector_sky_area, 
                cosmo=cosmo
            )

            self._lens_galaxies = CompoundLensHalosGalaxies(
                halo_galaxy_list=halo_galaxy_list._pipeline,
                kwargs_cut=kwargs_deflector_cut,
                kwargs_mass2light=kwargs_mass2light,
                cosmo=cosmo,
                sky_area=deflector_sky_area,
            )

        else:
            raise ValueError("deflector_type %s is not supported" % deflector_type)

        if kwargs_source_cut is None:
            kwargs_source_cut = {}
        if source_type == "galaxies":
            from slsim.Sources.galaxies import Galaxies

            self._sources = Galaxies(
                pipeline_source.blue_galaxies,
                kwargs_cut=kwargs_source_cut,
                cosmo=cosmo,
                sky_area=source_sky_area,
                light_profile=source_light_profile,
                catalog_type=catalog_type,
            )
            self._source_model_type = "extended"
        elif source_type == "quasars":
            from slsim.Sources.point_sources import PointSources
            from slsim.Sources.QuasarCatalog.simple_quasar import quasar_catalog_simple

            if kwargs_quasars is None:
                kwargs_quasars = {}
            quasar_source = quasar_catalog_simple(**kwargs_quasars)
            self._sources = PointSources(
                quasar_source,
                cosmo=cosmo,
                sky_area=source_sky_area,
                variability_model=variability_model,
                kwargs_variability_model=kwargs_variability,
                light_profile=source_light_profile,
            )
            self._source_model_type = "point_source"
        elif source_type == "quasar_plus_galaxies":
            from slsim.Sources.point_plus_extended_sources import (
                PointPlusExtendedSources,
            )
            from slsim.Sources.QuasarCatalog.quasar_plus_galaxies import (
                quasar_galaxies_simple,
            )

            if kwargs_quasars_galaxies is None:
                kwargs_quasars_galaxies = {}
            quasar_galaxy_source = quasar_galaxies_simple(**kwargs_quasars_galaxies)
            self._sources = PointPlusExtendedSources(
                quasar_galaxy_source,
                cosmo=cosmo,
                sky_area=source_sky_area,
                kwargs_cut=kwargs_source_cut,
                variability_model=variability_model,
                kwargs_variability_model=kwargs_variability,
                light_profile=source_light_profile,
                catalog_type=catalog_type,
            )
            self._source_model_type = "point_plus_extended"
        elif source_type in ["supernovae_plus_galaxies", "supernovae"]:
            from slsim.Sources.point_plus_extended_sources import (
                PointPlusExtendedSources,
            )
            from slsim.Sources.point_sources import PointSources

            # currently, we are using precomputed supernovae catlog. Future plan is to
            # develop a supernovae class inside the slsim and them here to generate
            # supernovae light curves.
            self.path = os.path.dirname(__file__)
            if catalog_type == "scotch":
                if catalog_path is not None:
                    new_path = catalog_path
                else:
                    new_path = (
                        self.path + "/Sources/SupernovaeCatalog/scotch_host_data.fits"
                    )
                load_supernovae_data = Table.read(
                    new_path,
                    format="fits",
                )
                self._sources = PointPlusExtendedSources(
                    load_supernovae_data,
                    cosmo=cosmo,
                    sky_area=source_sky_area,
                    kwargs_cut=kwargs_source_cut,
                    variability_model=variability_model,
                    kwargs_variability_model=kwargs_variability,
                    list_type="astropy_table",
                    light_profile=source_light_profile,
                    catalog_type=catalog_type,
                )
            elif catalog_type == "supernovae_sample":
                new_path = self.path + "/Sources/SupernovaeCatalog/supernovae_data.pkl"
                with open(new_path, "rb") as f:
                    load_supernovae_data = pickle.load(f)
                self._sources = PointPlusExtendedSources(
                    load_supernovae_data,
                    cosmo=cosmo,
                    sky_area=source_sky_area,
                    kwargs_cut=kwargs_source_cut,
                    variability_model=variability_model,
                    kwargs_variability_model=kwargs_variability,
                    list_type="list",
                    light_profile=source_light_profile,
                )
            else:
                from slsim.Sources.SupernovaeCatalog.supernovae_sample import (
                    SupernovaeCatalog,
                )

                suffixes = []
                for key in kwargs_variability:
                    if key.startswith("ps_mag_"):
                        suffixes.append(key.split("ps_mag_")[1])
                    elif len(key) == 1:
                        suffixes.append(key)
                supernovae_catalog_class = SupernovaeCatalog(
                    sn_type=sn_type,
                    band_list=suffixes,
                    lightcurve_time=lightcurve_time,
                    absolute_mag=None,
                    absolute_mag_band=sn_absolute_mag_band,
                    mag_zpsys=sn_absolute_zpsys,
                    cosmo=cosmo,
                    skypy_config=skypy_config,
                    sky_area=source_sky_area,
                    sn_modeldir=sn_modeldir,
                )
                if source_type == "supernovae":
                    supernovae_sample = supernovae_catalog_class.supernovae_catalog(
                        host_galaxy=False, lightcurve=False
                    )
                    self._sources = PointSources(
                        supernovae_sample,
                        cosmo=cosmo,
                        sky_area=source_sky_area,
                        variability_model=variability_model,
                        kwargs_variability_model=kwargs_variability,
                        light_profile=source_light_profile,
                    )
                else:
                    supernovae_sample = supernovae_catalog_class.supernovae_catalog(
                        lightcurve=False
                    )
                    self._sources = PointPlusExtendedSources(
                        supernovae_sample,
                        cosmo=cosmo,
                        sky_area=source_sky_area,
                        kwargs_cut=kwargs_source_cut,
                        variability_model=variability_model,
                        kwargs_variability_model=kwargs_variability,
                        list_type="astropy_table",
                        light_profile=source_light_profile,
                    )
            if source_type == "supernovae":
                self._source_model_type = "point_source"
            else:
                self._source_model_type = "point_plus_extended"
        else:
            raise ValueError("source_type %s is not supported" % source_type)
        self.cosmo = cosmo
        self.source_sky_area = source_sky_area
        self.deflector_sky_area = deflector_sky_area
        self.f_sky = full_sky_area
        if full_sky_area is None:
            self.factor_source = 1
            self.factor_deflector = 1
        else:
<<<<<<< HEAD
            self.factor_source = (
                self.f_sky.to_value("deg2")/self.source_sky_area.to_value("deg2"))
            self.factor_deflector = (
                self.f_sky.to_value("deg2")/self.deflector_sky_area.to_value("deg2"))
=======
            self.factor = large_skyarea.to_value("deg2") / sky_area.to_value("deg2")
        self.f_sky = self.factor * sky_area
>>>>>>> 729dd17b
        self.los_config = los_config
        if self.los_config is None:
            los_config = LOSConfig()

    def select_lens_at_random(self, **kwargs_lens_cut):
        """Draw a random lens within the cuts of the lens and source, with possible
        additional cut in the lensing configuration.

        # TODO: make sure mass function is preserved, # as well as option to draw all
        lenses within the cuts within the area

        :return: Lens() instance with parameters of the deflector and lens and source
            light
        """
        while True:
            source = self._sources.draw_source()
            lens = self._lens_galaxies.draw_deflector()
            gg_lens = Lens(
                deflector_dict=lens,
                source_dict=source,
                variability_model=self._sources.variability_model,
                kwargs_variability=self._sources.kwargs_variability,
                sn_type=self.sn_type,
                sn_absolute_mag_band=self.sn_absolute_mag_band,
                sn_absolute_zpsys=self.sn_absolute_zpsys,
                cosmo=self.cosmo,
                source_type=self._source_model_type,
                light_profile=self._sources.light_profile,
                lightcurve_time=self.lightcurve_time,
                los_config=self.los_config,
                sn_modeldir=self.sn_modeldir,
            )
            if gg_lens.validity_test(**kwargs_lens_cut):
                return gg_lens

    @property
    def deflector_number(self):
        """Number of potential deflectors (meaning all objects with mass that are being
        considered to have potential sources behind them)

        :return: number of potential deflectors
        """
        return round(self.factor_deflector * self._lens_galaxies.deflector_number())

    @property
    def source_number(self):
        """Number of sources that are being considered to be placed in the sky area
        potentially aligned behind deflectors.

        :return: number of potential sources
        """
        return round(self.factor_source * self._sources.source_number_selected)

    def get_num_sources_tested_mean(self, testarea):
        """Compute the mean of source galaxies needed to be tested within the test area.

        num_sources_tested_mean/ testarea = num_sources/ f_sky; testarea is in units of
        arcsec^2, f_sky is in units of deg^2. 1 deg^2 = 12960000 arcsec^2
        """
        num_sources = self.source_number
        num_sources_tested_mean = (testarea * num_sources) / (
            12960000 * self.factor_source * self.source_sky_area.to_value("deg2")
        )
        return num_sources_tested_mean

    def get_num_sources_tested(self, testarea=None, num_sources_tested_mean=None):
        """Draw a realization of the expected distribution (Poisson) around the mean for
        the number of source galaxies tested."""
        if num_sources_tested_mean is None:
            num_sources_tested_mean = self.get_num_sources_tested_mean(testarea)
        num_sources_range = np.random.poisson(lam=num_sources_tested_mean)
        return num_sources_range

    def draw_population(self, kwargs_lens_cuts):
        """Return full population list of all lenses within the area # TODO: need to
        implement a version of it. (improve the algorithm)

        :param kwargs_lens_cuts: validity test keywords
        :type kwargs_lens_cuts: dict
        :return: List of Lens instances with parameters of the deflectors and lens and
            source light.
        :rtype: list
        """

        # Initialize an empty list to store the Lens instances
        gg_lens_population = []
        # Estimate the number of lensing systems
        num_lenses = self.deflector_number
        # num_sources = self._source_galaxies.galaxies_number()
        #        print(num_sources_tested_mean)
        #        print("num_lenses is " + str(num_lenses))
        #        print("num_sources is " + str(num_sources))
        #        print(np.int(num_lenses * num_sources_tested_mean))

        # Draw a population of galaxy-galaxy lenses within the area.
        for _ in range(num_lenses):
            lens = self._lens_galaxies.draw_deflector()
            test_area = draw_test_area(deflector=lens)
            num_sources_tested = self.get_num_sources_tested(testarea=test_area)
            # TODO: to implement this for a multi-source plane lens system
            if num_sources_tested > 0:
                n = 0
                while n < num_sources_tested:
                    source = self._sources.draw_source()
                    gg_lens = Lens(
                        deflector_dict=lens,
                        source_dict=source,
                        variability_model=self._sources.variability_model,
                        kwargs_variability=self._sources.kwargs_variability,
                        sn_type=self.sn_type,
                        sn_absolute_mag_band=self.sn_absolute_mag_band,
                        sn_absolute_zpsys=self.sn_absolute_zpsys,
                        cosmo=self.cosmo,
                        test_area=test_area,
                        source_type=self._source_model_type,
                        los_config=self.los_config,
                        light_profile=self._sources.light_profile,
                        lightcurve_time=self.lightcurve_time,
                        sn_modeldir=self.sn_modeldir,
                    )
                    # Check the validity of the lens system
                    if gg_lens.validity_test(**kwargs_lens_cuts):
                        gg_lens_population.append(gg_lens)
                        # if a lens system passes the validity test, code should exit
                        # the loop. so, n should be greater or equal to
                        # num_sources_tested which will break the while loop
                        # (instead of this one can simply use break).
                        n = num_sources_tested
                    else:
                        n += 1
        return gg_lens_population


def draw_test_area(deflector):
    """Draw a test area around the deflector.

    :param deflector: deflector dictionary
    :return: test area in arcsec^2
    """
    theta_e_infinity = theta_e_when_source_infinity(deflector)
    test_area = np.pi * (theta_e_infinity * 2.5) ** 2
    return test_area<|MERGE_RESOLUTION|>--- conflicted
+++ resolved
@@ -78,6 +78,7 @@
          further significant computational cost. If the full_sky_area is not None, 
          source_sky_area and deflector_sky_area should be reasonably large to 
          approximate true source and deflector distributions.
+        :type full_sky_area: `~astropy.units.Quantity`
         :param filters: filters for SED integration
         :type filters: list of strings or None
         :param cosmo: cosmology object
@@ -357,15 +358,10 @@
             self.factor_source = 1
             self.factor_deflector = 1
         else:
-<<<<<<< HEAD
             self.factor_source = (
                 self.f_sky.to_value("deg2")/self.source_sky_area.to_value("deg2"))
             self.factor_deflector = (
                 self.f_sky.to_value("deg2")/self.deflector_sky_area.to_value("deg2"))
-=======
-            self.factor = large_skyarea.to_value("deg2") / sky_area.to_value("deg2")
-        self.f_sky = self.factor * sky_area
->>>>>>> 729dd17b
         self.los_config = los_config
         if self.los_config is None:
             los_config = LOSConfig()
