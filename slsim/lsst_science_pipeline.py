import numpy as np
from astropy.table import Table, vstack
from astropy.table import Column
from slsim.image_simulation import (
    sharp_image,
    lens_image,
    lens_image_series,
)
from slsim.Util.param_util import transformmatrix_to_pixelscale
from scipy import interpolate
from scipy.stats import norm, halfnorm
import matplotlib.pyplot as plt
from slsim.image_simulation import point_source_coordinate_properties
import lenstronomy.Util.util as util
import lenstronomy.Util.kernel_util as kernel_util
import lenstronomy.Util.data_util as data_util
from slsim.Util.param_util import random_ra_dec, fits_append_table
import h5py
import os

try:
    import lsst.geom as geom
    from lsst.pipe.tasks.insertFakes import _add_fake_sources
    from lsst.rsp import get_tap_service
    from lsst.afw.math import Warper
    import galsim
except ModuleNotFoundError:
    lsst = None
    galsim = None

"""
This module provides necessary functions to inject lenses to the dp0 data. For this, it 
uses some of the packages provided by the LSST Science Pipeline.
"""


def DC2_cutout(ra, dec, num_pix, butler, band):
    """Draws a cutout from the DC2 data based on the given ra, dec pair.

    For this, one needs to provide a butler to this function. To initiate Butler, you
    need to specify data configuration and collection of the data.
    :param ra: ra for the cutout
    :param dec: dec for the cutout
    :param num_pix: number of pixel for the cutout
    :param delta_pix: pixel scale for the lens image
    :param butler: butler object
    :param: band: image band
    :returns: cutout image
    """
    skymap = butler.get("skyMap")
    point = geom.SpherePoint(ra, dec, geom.degrees)
    cutout_size = geom.ExtentI(num_pix, num_pix)
    # print(cutout_size)

    # Read this from the table we have at hand...
    tract_Info = skymap.findTract(point)
    patch_Info = tract_Info.findPatch(point)
    my_tract = tract_Info.tract_id
    my_patch = patch_Info.getSequentialIndex()
    xy = geom.PointI(tract_Info.getWcs().skyToPixel(point))
    bbox = geom.BoxI(xy - cutout_size // 2, cutout_size)
    coadd_Id_r = {"tract": my_tract, "patch": my_patch, "band": band}
    coadd_cut_r = butler.get("deepCoadd", parameters={"bbox": bbox}, dataId=coadd_Id_r)
    return coadd_cut_r


def lens_inejection(
    lens_pop, num_pix, delta_pix, butler, ra, dec, lens_cut=None, flux=None
):
    """Chooses a random lens from the lens population and injects it to a DC2 cutout
    image. For this one needs to provide a butler to this function. To initiate Butler,
    you need to specify data configuration and collection of the data.

    :param lens_pop: lens population from slsim
    :param num_pix: number of pixel for the cutout
    :param delta_pix: pixel scale for the lens image
    :param butler: butler object
    :param ra: ra for the cutout
    :param dec: dec for the cutout
    :param lens_cut: list of criteria for lens selection
    :param flux: flux need to be asigned to the lens image. It sould be None
    :param: path: path to save the output
    :returns: An astropy table containing Injected lens in r-band, DC2 cutout image in
        r-band, cutout image with injected lens in r, g , and i band
    """
    # lens = sim_lens
    if lens_cut is None:
        kwargs_lens_cut = {}
    else:
        kwargs_lens_cut = lens_cut

    rgb_band_list = ["r", "g", "i"]
    lens_class = lens_pop.select_lens_at_random(**kwargs_lens_cut)
    skymap = butler.get("skyMap")
    point = geom.SpherePoint(ra, dec, geom.degrees)
    cutoutSize = geom.ExtentI(num_pix, num_pix)
    # Read this from the table we have at hand
    tractInfo = skymap.findTract(point)
    patchInfo = tractInfo.findPatch(point)
    my_tract = tractInfo.tract_id
    my_patch = patchInfo.getSequentialIndex()
    xy = geom.PointI(tractInfo.getWcs().skyToPixel(point))
    bbox = geom.BoxI(xy - cutoutSize // 2, cutoutSize)
    injected_final_image = []
    # band_report = []
    box_center = []
    cutout_image = []
    lens_image = []
    for band in rgb_band_list:
        coaddId_r = {"tract": my_tract, "patch": my_patch, "band": band}

        # coadd cutout image
        coadd_cut_r = butler.get(
            "deepCoadd", parameters={"bbox": bbox}, dataId=coaddId_r
        )
        lens = sharp_image(
            lens_class=lens_class,
            band=band,
            mag_zero_point=27,
            delta_pix=delta_pix,
            num_pix=num_pix,
        )
        if flux is None:
            gsobj = galsim.InterpolatedImage(
                galsim.Image(lens), scale=delta_pix, normalization="flux"
            )
        else:
            gsobj = galsim.InterpolatedImage(
                galsim.Image(lens), scale=delta_pix, flux=flux
            )

        wcs_r = coadd_cut_r.getWcs()
        bbox_r = coadd_cut_r.getBBox()
        x_min_r = bbox_r.getMinX()
        y_min_r = bbox_r.getMinY()
        x_max_r = bbox_r.getMaxX()
        y_max_r = bbox_r.getMaxY()

        # Calculate the center coordinates
        x_center_r = (x_min_r + x_max_r) / 2
        y_center_r = (y_min_r + y_max_r) / 2

        center_r = geom.Point2D(x_center_r, y_center_r)
        # geom.Point2D(26679, 15614)
        point_r = wcs_r.pixelToSky(center_r)
        ra_degrees = point_r.getRa().asDegrees()
        dec_degrees = point_r.getDec().asDegrees()
        center = (ra_degrees, dec_degrees)

        # image_r = butler.get("deepCoadd", parameters={'bbox':bbox_r},dataId=coaddId_r)
        arr_r = np.copy(coadd_cut_r.image.array)

        _add_fake_sources(coadd_cut_r, [(point_r, gsobj)])
        inj_arr_r = coadd_cut_r.image.array
        injected_final_image.append(inj_arr_r)
        # band_report.append(band)
        box_center.append(center)
        cutout_image.append(arr_r)
        lens_image.append((inj_arr_r - arr_r))

    t = Table(
        [
            [lens_image[0]],
            [cutout_image[0]],
            [injected_final_image[0]],
            [injected_final_image[1]],
            [injected_final_image[2]],
            [box_center[0]],
        ],
        names=(
            "lens",
            "cutout_image",
            "injected_lens_r",
            "injected_lens_g",
            "injected_lens_i",
            "cutout_center",
        ),
    )
    return t


def lens_inejection_fast(
    lens_pop,
    num_pix,
    mag_zero_point,
    transform_pix2angle,
    butler,
    ra,
    dec,
    num_cutout_per_patch=10,
    lens_cut=None,
    noise=True,
):
    """Chooses a random lens from the lens population and injects it to a DC2 cutout
    image. For this one needs to provide a butler to this function. To initiate Butler,
    you need to specify data configuration and collection of the data.

    :param lens_pop: lens population from slsim
    :param num_pix: number of pixel for the cutout
    :param mag_zero_point: magnitude zero point in band
    :param transform_pix2angle: transformation matrix (2x2) of pixels into coordinate
        displacements
    :param butler: butler object
    :param ra: ra for the cutout
    :param dec: dec for the cutout
    :param num_cutout_per_patch: number of cutout image drawn per patch
    :param lens_cut: list of criteria for lens selection
    :param noise: poisson noise to be added to an image. If True, poisson noise will be
        added to the image based on exposure time.
    :returns: An astropy table containing Injected lens in r-band, DC2 cutout image in
        r-band, cutout image with injected lens in r, g , and i band
    """

    if lens_cut is None:
        kwargs_lens_cut = {}
    else:
        kwargs_lens_cut = lens_cut

    rgb_band_list = ["r", "g", "i"]
    skymap = butler.get("skyMap")
    point = geom.SpherePoint(ra, dec, geom.degrees)
    # cutoutSize = geom.ExtentI(num_pix, num_pix)

    tractInfo = skymap.findTract(point)
    patchInfo = tractInfo.findPatch(point)
    my_tract = tractInfo.tract_id
    my_patch = patchInfo.getSequentialIndex()

    coadd = []
    coadd_nImage = []
    for band in rgb_band_list:
        coaddId = {"tract": my_tract, "patch": my_patch, "band": band}

        coadd.append(butler.get("deepCoadd", dataId=coaddId))
        coadd_nImage.append(butler.get("deepCoadd_nImage", dataId=coaddId))

    bbox = coadd[0].getBBox()
    xmin, ymin = bbox.getBegin()
    xmax, ymax = bbox.getEnd()
    wcs = coadd[0].getWcs()

    x_center = np.random.randint(xmin + 150, xmax - 150, num_cutout_per_patch)
    y_center = np.random.randint(ymin + 150, ymax - 150, num_cutout_per_patch)
    xbox_min = x_center - ((num_pix - 1) / 2)
    xbox_max = x_center + ((num_pix - 1) / 2)
    ybox_min = y_center - ((num_pix - 1) / 2)
    ybox_max = y_center + ((num_pix - 1) / 2)

    table = []
    for i in range(len(x_center)):
        lens_class = lens_pop.select_lens_at_random(**kwargs_lens_cut)
        cutout_bbox = geom.Box2I(
            geom.Point2I(xbox_min[i], ybox_min[i]),
            geom.Point2I(xbox_max[i], ybox_max[i]),
        )
        injected_final_image = []
        box_center = []
        cutout_image_list = []
        lens_image = []
        for j in range(len(coadd)):
            cutout_image = coadd[j][cutout_bbox]
            if noise is True:
                exposure_map = 30 * coadd_nImage[j][cutout_bbox].array
            else:
                exposure_map = None
            final_injected_image = add_object(
                cutout_image,
                lens_class=lens_class,
                band=rgb_band_list[j],
                mag_zero_point=mag_zero_point,
                num_pix=num_pix,
                transform_pix2angle=transform_pix2angle,
                exposure_time=exposure_map,
            )
            center_point = geom.Point2D(x_center[i], y_center[i])
            center_wcs = wcs.pixelToSky(center_point)
            ra_deg = center_wcs.getRa().asDegrees()
            dec_deg = center_wcs.getDec().asDegrees()

            injected_final_image.append(final_injected_image)
            box_center.append((ra_deg, dec_deg))
            cutout_image_list.append(cutout_image.image.array)
            lens_image.append((final_injected_image - cutout_image.image.array))
        table_1 = Table(
            [
                [lens_image[0]],
                [cutout_image_list[0]],
                [injected_final_image[0]],
                [injected_final_image[1]],
                [injected_final_image[2]],
                [box_center[0]],
            ],
            names=(
                "lens",
                "cutout_image",
                "injected_lens_r",
                "injected_lens_g",
                "injected_lens_i",
                "cutout_center",
            ),
        )
        table.append(table_1)
    lens_catalog = vstack(table)
    return lens_catalog


def multiple_lens_injection(
    lens_pop, num_pix, delta_pix, butler, ra, dec, lens_cut=None, flux=None
):
    """Injects random lenses from the lens population to multiple DC2 cutout images
    using lens_inejection function. For this one needs to provide a butler to this
    function. To initiate Butler, you need to specify data configuration and collection
    of the data.

    :param lens_pop: lens population from slsim
    :param num_pix: number of pixel for the cutout
    :param delta_pix: pixel scale for the lens image
    :param butler: butler object
    :param ra: ra for a cutout
    :param dec: dec for a cutout
    :param flux: flux need to be asigned to the lens image. It sould be None
    :param: path: path to save the output
    :returns: An astropy table containing Injected lenses in r-band, DC2 cutout images
        in r-band, cutout images with injected lens in r, g , and i band for a given set
        of ra and dec
    """
    injected_images = []
    for i in range(len(ra)):
        injected_images.append(
            lens_inejection(
                lens_pop,
                num_pix,
                delta_pix,
                butler,
                ra[i],
                dec[i],
                lens_cut=lens_cut,
                flux=flux,
            )
        )
    injected_image_catalog = vstack(injected_images)
    return injected_image_catalog


def multiple_lens_injection_fast(
    lens_pop,
    num_pix,
    mag_zero_point,
    transform_pix2angle,
    butler,
    ra,
    dec,
    num_cutout_per_patch=10,
    lens_cut=None,
    noise=True,
    output_file=None,
):
    """Injects random lenses from the lens population to multiple DC2 cutout images
    using lens_inejection_fast function. For this one needs to provide a butler to this
    function. To initiate Butler, you need to specify data configuration and collection
    of the data.

    :param lens_pop: lens population from slsim
    :param num_pix: number of pixel for the cutout
    :param mag_zero_point: magnitude zero point in band
    :param transform_pix2angle: transformation matrix (2x2) of pixels into coordinate
        displacements
    :param butler: butler object
    :param ra: ra for a cutout
    :param dec: dec for a cutout
    :param noise: poisson noise to be added to an image. If True, poisson noise will be
        added to the image based on exposure time.
    :param output_file: path to the output FITS file where data will be saved
    :returns: An astropy table containing Injected lenses in r-band, DC2 cutout images
        in r-band, cutout images with injected lens in r, g , and i band for a given set
        of ra and dec. If output_file path is provided, it saves this astropy table in
        fits file with the given name.
    """
    injected_images = []
    for i in range(len(ra)):
        injected_image = lens_inejection_fast(
            lens_pop,
            num_pix,
            mag_zero_point,
            transform_pix2angle,
            butler,
            ra[i],
            dec[i],
            num_cutout_per_patch,
            lens_cut=lens_cut,
            noise=noise,
        )
        if output_file is None:
            injected_images.append(injected_image)
        else:
            first_table = not os.path.exists(output_file)
            if first_table:
                injected_image.write(output_file, overwrite=True)
                first_table = False
            else:
                fits_append_table(output_file, injected_image)
    if len(injected_images) > 1:
        injected_image_catalog = vstack(injected_images)
        return injected_image_catalog
    return None


def add_object(
    image_object,
    lens_class,
    band,
    mag_zero_point,
    num_pix,
    transform_pix2angle,
    exposure_time,
    calibFluxRadius=None,
    image_type="dp0",
):
    """Injects a given object in a dp0 cutout image or SLSimObject.

    :param image_object: cutout image from the dp0 data or SLSimObject.
     eg: slsim_object = SLSimObject(image_array, psfkernel, pixelscale).
    :param lens_class: Lens() object
    :param band: imaging band
    :param mag_zero_point: list of magnitude zero point for sqeuence of exposure
    :param num_pix: number of pixels per axis
    :param transform_pix2angle: list of transformation matrix (2x2) of pixels into
        coordinate displacements for each exposure
    :param exposure_time: list of exposure time for each exposure. It could be single
        exposure time or a exposure map.
    :param calibFluxRadius: (optional) Aperture radius (in pixels) used to define the
        calibration for thisexposure+catalog. This is used to produce the correct
        instrumental fluxes within the radius. The value should match that of the field
        defined in slot_CalibFlux_instFlux.
    :returns: an image with injected source
    """
    if image_type == "dp0":
        wcs = image_object.getWcs()
        psf = image_object.getPsf()
        bbox = image_object.getBBox()
        xmin, ymin = bbox.getBegin()
        xmax, ymax = bbox.getEnd()
        x_cen, y_cen = (xmin + xmax) / 2, (ymin + ymax) / 2
        pt = geom.Point2D(x_cen, y_cen)
        psfArr = psf.computeKernelImage(pt).array
        if calibFluxRadius is not None:
            apCorr = psf.computeApertureFlux(calibFluxRadius, pt)
            psf_ker = psfArr / apCorr
        else:
            psf_ker = psfArr
        pixscale = wcs.getPixelScale(bbox.getCenter()).asArcseconds()
    elif image_type == "slsim_object":
        psf_ker = image_object.psf_kernel
        pixscale = image_object.pixel_scale
    else:
        raise ValueError(
            "Provided image object is not supported. Either use dp0 image"
            "object or SLSimObject"
        )
    num_pix_cutout = np.shape(image_object.image.array)[0]
    delta_pix = transformmatrix_to_pixelscale(transform_pix2angle)
    lens_im = lens_image(
        lens_class=lens_class,
        band=band,
        mag_zero_point=mag_zero_point,
        num_pix=num_pix,
        psf_kernel=psf_ker,
        transform_pix2angle=transform_pix2angle,
        exposure_time=exposure_time,
    )
    objects = [(lens_im, delta_pix)]
    for lens, pix_scale in objects:
        num_pix_lens = np.shape(lens)[0]
        if num_pix_cutout != num_pix_lens:
            raise ValueError(
                "Images with different pixel number cannot be combined. Please make"
                "sure that your lens and dp0 cutout image have the same pixel number."
                f"lens pixel number = {num_pix_lens} and dp0 image pixel number ="
                f"{num_pix_cutout}"
            )
        if abs(pixscale - pix_scale) >= 10**-4:
            raise ValueError(
                "Images with different pixel scale should not be combined. Please make"
                "sure that your lens image and dp0 cutout image have compatible pixel"
                "scale."
            )
        else:
            injected_image = image_object.image.array + lens
            return injected_image


def cutout_image_psf_kernel(
    dp0_image,
    lens_class,
    band,
    mag_zero_point,
    delta_pix,
    num_pix,
    transform_pix2angle,
    calibFluxRadius=12,
):
    """This function extracts psf kernels from the dp0 cutout image at point source
    image positions and deflector position. In the dp0.2 data, psf kernel vary with
    coordinate and can be computed using given psf model.

    :param dp0_image: cutout image from the dp0 data or any other image
    :param lens_class: class object containing all information of the lensing system
        (e.g., Lens())
    :param band: imaging band
    :param mag_zero_point: magnitude zero point in band
    :param delta_pix: pixel scale of image generated
    :param num_pix: number of pixels per axis
    :param calibFluxRadius: (optional) Aperture radius (in pixels) used to define the
        calibration for thisexposure+catalog. This is used to produce the correct
        instrumental fluxes within the radius. The value should match that of the field
        defined in slot_CalibFlux_instFlux.
    :returns: Astropy table containing psf kernel at image and deflector positions.
    """
    image_data = point_source_coordinate_properties(
        lens_class=lens_class,
        band=band,
        mag_zero_point=mag_zero_point,
        delta_pix=delta_pix,
        num_pix=num_pix,
        transform_pix2angle=transform_pix2angle,
    )
    # get the property of cutout image
    bbox = dp0_image.getBBox()
    # wcs = dp0_image.getWcs()
    xmin_cut, ymin_cut = bbox.getBegin()
    xmax_cut, ymax_cut = bbox.getEnd()
    dp0_image_psf = dp0_image.getPsf()
    grid_shape = np.shape(dp0_image.image.array)
    x_center = (xmin_cut + xmax_cut) / 2
    y_center = (ymin_cut + ymax_cut) / 2

    # map pixel grid to dp0 pixel coordinate
    x_original = np.arange(xmin_cut, xmax_cut + 1)
    x_rescale = np.arange(0, grid_shape[1] + 1)
    f_x = interpolate.interp1d(x_rescale, x_original)

    y_original = np.arange(ymin_cut, ymax_cut + 1)
    y_rescale = np.arange(0, grid_shape[0] + 1)
    f_y = interpolate.interp1d(y_rescale, y_original)

    ## transform image pix coordinate of point source image to dp0 pixel coodinate.
    image_list = image_data["image_pix"]
    image_rescaled_to_dp0_cord = []
    for i in range(len(image_list)):
        image_rescaled_to_dp0_cord.append(
            (float(f_x(image_list[i][0])), float(f_y(image_list[i][1])))
        )

    psf_kernels = []
    for i in range(len(image_rescaled_to_dp0_cord)):
        psf_kernels.append(
            dp0_image_psf.computeKernelImage(
                geom.Point2D(
                    image_rescaled_to_dp0_cord[i][0], image_rescaled_to_dp0_cord[i][1]
                )
            ).array
        )

    pt = geom.Point2D(x_center, y_center)
    psf_kernel_for_deflector = dp0_image_psf.computeKernelImage(pt).array
    ap_Corr = dp0_image_psf.computeApertureFlux(calibFluxRadius, pt)
    psf_kernel_for_deflector /= ap_Corr
    table_of_kernels = Table(
        [[psf_kernels], [psf_kernel_for_deflector]],
        names=("psf_kernel_for_images", "psf_kernel_for_deflector"),
    )
    return table_of_kernels


def tap_query(center_coords, radius=0.1, band="i"):
    """This function uses tap_service from RSP to query calexp visit information around
    a coordinate point.

    :param center_coords: A coordinate point around which visit informations are needed.
    :type center_coords: string. eg: "65, -36"
    :param radius: Radius around center point for query. The unit of radius is degree.
    :param band: imaging band
    :return: An astropy table of visit information sorted with observation time.
    """
    service = get_tap_service("tap")
    query = (
        "SELECT ra, decl,"
        + "ccdVisitId, band, "
        + "visitId, physical_filter, detector, "
        + "expMidptMJD, expTime, zeroPoint, skyRotation "
        + "FROM dp02_dc2_catalogs.CcdVisit "
        + "WHERE CONTAINS(POINT('ICRS', ra, decl), "
        + "CIRCLE('ICRS', "
        + center_coords
        + ", "
        + radius
        + ")) = 1"
        + "AND band = "
        + "'"
        + str(band)
        + "' "
    )
    result = service.search(query)
    result_table = result.to_table()
    sorted_column = np.argsort(result_table["expMidptMJD"])
    expo_information = result_table[sorted_column]
    return expo_information


def list_of_calexp(expo_information, butler):
    """Extracts calexp images based on exposure information.

    :param expo_information: Astropy table containing exposure information. It must
        contain Visit ID and Detector ID.
    :param butler: butler object
    :return: list of calexp images.
    """
    calexp_image = []
    for visitid, detectorid in zip(
        expo_information["visitId"], expo_information["detector"]
    ):
        dataId = {"visit": visitid, "detector": detectorid}
        calexp_image.append(butler.get("calexp", dataId=dataId))
    return calexp_image


def warp_to_exposure(exposure, warp_to_exposure):
    """This function aligns two given dp0 images.

    :param exposure: image that need to be aligned
    :param warp_to_exposure: Reference image on which exposure should be aligned.
    :return: Image aligned to reference image.
    """
    warper = Warper(warpingKernelName="lanczos4")
    warped_exposure = warper.warpExposure(
        warp_to_exposure.getWcs(), exposure, destBBox=warp_to_exposure.getBBox()
    )
    return warped_exposure


def aligned_calexp(calexp_image):
    """Alignes list of given images to the first image in the list.

    :param calexp_image: list of calexp images.
    :return: list of aligned images.
    """
    selected_calexp = calexp_image[1:]
    aligned_calexp_image = [calexp_image[0]]
    for i in range(0, len(selected_calexp), 1):
        aligned_calexp_image.append(
            warp_to_exposure(selected_calexp[i], calexp_image[0])
        )
    return aligned_calexp_image


def dp0_center_radec(calexp_image):
    """Computes the center ra, dec of given dp0 image.

    :param calexp_image: dp0 image
    :return: A sphere point of center ra, dec of given image
    """
    bbox = calexp_image.getBBox()
    xmin, ymin = bbox.getBegin()
    xmax, ymax = bbox.getEnd()
    x_center = (xmin + xmax) / 2
    y_center = (ymin + ymax) / 2
    radec_point = geom.SpherePoint(calexp_image.getWcs().pixelToSky(x_center, y_center))
    return radec_point


def calexp_cutout(calexp_image, radec, size):
    """Creates the same size cutouts from given list of dp0 images.

    :param calexp_image: list of dp0 images
    :param radec: SpherePoint of radec around which we want a cutout
    :param size: cutout size in pixel unit
    :return: cutout image of a given size
    """
    cutout_extent = geom.ExtentI(size, size)
    cutout_calexp_image = []
    for i in range(len(calexp_image)):
        cutout_calexp_image.append(calexp_image[i].getCutout(radec, cutout_extent))
    return cutout_calexp_image


def radec_to_pix(radec, dp0_image):
    """Converts ra, dec to pixel units for a fiven image or list of images.

    :param radec: SpherePoint of radec
    :type radec: an object: eg: geom.SpherePoint(65*degree, -36*degree)
    :param dp0_image: an image or list of images containing given radec
    :return: corresponding Point2D of pixel coordinate in provided images. If an image
        is provided, output will be a single Point2D. If list of image is provided,
        output will be list of correspoding Point2D.
    """
    if isinstance(dp0_image, list):
        pix = []
        for images in dp0_image:
            pix.append(images.getWcs().skyToPixel(radec))
    else:
        pix = dp0_image.getWcs().skyToPixel(radec)
    return pix


def dp0_psf_kernels(pixel_coord, dp0_image):
    """Extracts psf kernels of given dp0 image at given pixel coordinate.

    :param pixel_coord: Pixel coordinate. eg:Point2D(2129.7674135086986,
        2506.6640697199136)
    :param dp0_image: dp0 image to extract psf
    :return: list of psf kernels for given images
    """
    psf_kernels = []
    for points, images in zip(pixel_coord, dp0_image):
        dp0_image_psf = images.getPsf()
        psf_kernels.append(dp0_image_psf.computeKernelImage(points).array)
    return psf_kernels


def dp0_time_series_images_data(butler, center_coord, radius="0.1", band="i", size=101):
    """Creates time series cutouts and associated metadata from dp0 data.

    :param butler: butler object
    :param center_coord: A coordinate point around which we need to create time series
        images.
    :param radius: radius for query
    :param band: imaging band
    :param size: cutout size of images
    :return: An astropy table containg time series images and other information
    """
    expo_information = tap_query(center_coords=center_coord, radius=radius, band=band)
    calexp_image = list_of_calexp(expo_information, butler=butler)
    radec = dp0_center_radec(calexp_image[0])
    radec_list = radec_list = [(radec.getRa().asDegrees(), radec.getDec().asDegrees())]
    radec_list.extend(radec_list * (len(calexp_image) - 1))
    cutout_image = calexp_cutout(calexp_image, radec, 450)
    aligned_image = aligned_calexp(cutout_image)
    aligned_image_cutout = calexp_cutout(aligned_image, radec, size)
    pixels = radec_to_pix(radec, calexp_image)
    psf_kernel = dp0_psf_kernels(pixels, calexp_image)
    obs_time = expo_information["expMidptMJD"]
    expo_time = expo_information["expTime"]
    zero_point_mag = expo_information["zeroPoint"]
    dp0_time_series_cutout = []
    for i in range(len(aligned_image_cutout)):
        dp0_time_series_cutout.append(aligned_image_cutout[i].image.array)
    table_data = Table(
        [
            dp0_time_series_cutout,
            psf_kernel,
            obs_time,
            expo_time,
            zero_point_mag,
            radec_list,
        ],
        names=(
            "time_series_images",
            "psf_kernel",
            "obs_time",
            "expo_time",
            "zero_point",
            "calexp_center",
        ),
    )
    return table_data


def opsim_time_series_images_data(
    ra_list,
    dec_list,
    obs_strategy,
    MJD_min=60000,
    MJD_max=64000,
    size=101,
    moffat_beta=3.1,
    readout_noise=10,
    delta_pix=0.2,
    print_warning=True,
<<<<<<< HEAD
    opsim_path=None
=======
    opsim_path=None,
>>>>>>> ecd87959
):
    """Creates time series data from opsim database.

    :param ra_list: a list of ra points (in degrees) from objects we want to collect
        observations for
    :param dec_list: a list of dec points (in degrees) from objects we want to collect
        observations for
    :param obs_strategy: version of observing strategy corresponding to opsim database.
        for example "baseline_v3.0_10yrs" (string)
    :param MJD_min: minimum MJD for the observations
    :param MJD_max: maximum MJD for the observations
    :param size: cutout size of images (in pixels)
    :param moffat_beta: power index of the moffat psf kernel
    :param readout_noise: noise added per readout
    :param delta_pix: size of pixel in units arcseonds
    :param print_warning: if True, prints a warning of coordinates outside of the LSST
        footprint
    :param opsim_path: optional: provide a path to the opsim database.
        if None: use "../data/OpSim_database/" + obs_strategy + ".db" as default path.
    :return: a list of astropy tables containing observation information for each
        coordinate
    """

    # Import OpSimSummaryV2
    try:
        import opsimsummaryv2 as op
    except ImportError:
        raise ImportError(
            "Users need to have OpSimSummaryV2 installed (https://github.com/bastiencarreres/OpSimSummaryV2)"
        )

    # Initialise OpSimSummaryV2 with opsim database
    if opsim_path is None:
        opsim_path = "../data/OpSim_database/" + obs_strategy + ".db"
    try:
        OpSimSurv = op.OpSimSurvey(opsim_path)
    except FileNotFoundError:
        raise FileNotFoundError(
            "File not found: "
            + opsim_path
            + ". Input variable 'obs_strategy' should correspond to the name of an opsim database saved in the folder ../data/OpSim_database"
        )

    # Collect observations that cover the coordinates in ra_list and dec_list
<<<<<<< HEAD
    gen = OpSimSurv.get_obs_from_coords(ra_list, dec_list, is_deg=True, formatobs=True,
                                        keep_keys=['visitExposureTime', 'seeingFwhmGeom',
                                                   'fieldRA', 'fieldDec'])
=======
    gen = OpSimSurv.get_obs_from_coords(
        ra_list,
        dec_list,
        is_deg=True,
        formatobs=True,
        keep_keys=["visitExposureTime", "seeingFwhmGeom", "fieldRA", "fieldDec"],
    )
>>>>>>> ecd87959

    table_data_list = []

    # Loop through all coordinates and compute the table_data
    for i in range(len(ra_list)):

        # Collect the next observation sequence from the opsim generator
        seq = next(gen)
        seq = seq.sort_values(by=["expMJD"])

        # Check if the coordinates are in the opsim LSST footprint
        opsim_ra = np.mean(seq["fieldRA"])
        opsim_dec = np.mean(seq["fieldDec"])

        if np.isnan(opsim_ra) or np.isnan(opsim_dec):
            if print_warning:
                print(
                    f"Coordinate ({ra_list[i]}, {dec_list[i]}) is not in the LSST footprint. This entry is skipped."
                )
            continue

        # Get the relevant properties from opsim
        obs_time = np.array(seq["expMJD"])

        # Only give the observations between MJD_min and MJD_max
        mask = (obs_time > MJD_min) & (obs_time < MJD_max)
        obs_time = obs_time[mask]

        expo_time = np.array(seq["visitExposureTime"])[mask]
        bandpass = np.array(seq["BAND"])[mask]
        zero_point_mag = np.array(seq["ZPT"])[mask]
<<<<<<< HEAD
        sky_brightness = np.array(seq['SKYSIG'])[mask] ** 2 / (delta_pix ** 2 * expo_time)
=======
        sky_brightness = np.array(seq["SKYSIG"])[mask] ** 2 / (delta_pix**2 * expo_time)
>>>>>>> ecd87959
        psf_fwhm = np.array(seq["seeingFwhmGeom"])[mask]
        # Question: use 'FWHMeff' or 'seeingFwhmGeom' for the psf?

        radec_list = [(ra_list[i], dec_list[i])] * len(obs_time)

        # Create a Moffat psf kernel for each epoch

        psf_kernels = []

        for psf in psf_fwhm:
            psf_kernel = kernel_util.kernel_moffat(
                num_pix=size, delta_pix=delta_pix, fwhm=psf, moffat_beta=moffat_beta
            )
            psf_kernel = util.array2image(psf_kernel)

            psf_kernels.append(psf_kernel)

        psf_kernels = np.array(psf_kernels)

        # Calculate background noise
        bkg_noise = data_util.bkg_noise(
            readout_noise, expo_time, sky_brightness, delta_pix, num_exposures=1
        )

        table_data = Table(
            [
                bkg_noise,
                psf_kernels,
                obs_time,
                expo_time,
                zero_point_mag,
                radec_list,
                bandpass,
            ],
            names=(
                "bkg_noise",
                "psf_kernel",
                "obs_time",
                "expo_time",
                "zero_point",
                "calexp_center",
                "band",
            ),
        )

        table_data_list.append(table_data)
    return table_data_list


def opsim_variable_lens_injection(
    lens_class, bands, num_pix, transform_pix2angle, exposure_data
):
    """Injects variable lens to the OpSim time series data (1 object).

    :param lens_class: Lens() object
    :param bands: list of imaging bands of interest
    :param num_pix: number of pixels per axis
    :param transform_pix2angle: transformation matrix (2x2) of pixels into coordinate
        displacements
    :param exposure_data: An astropy table of exposure data. One entry of
        table_list_data generated from the opsim_time_series_images_data function. It
        must contain the rms of background noise fluctuations (column name should be
        "bkg_noise"), psf kernel for each exposure (column name should be "psf_kernel",
        these are pixel psf kernel for each single exposure images in time series
        image), observation time (column name should be "obs_time", these are
        observation time in days for each single exposure images in time series images),
        exposure time (column name should be "expo_time", these are exposure time for
        each single exposure images in time series images), magnitude zero point (column
        name should be "zero_point", these are zero point magnitudes for each single
        exposure images in time series image), coordinates of the object (column name
        should be "calexp_center"), these are the coordinates in (ra, dec), and the band
        in which the observation is taken (column name should be "band").
    :return: Astropy table of injected lenses and exposure information of dp0 data
    """

    final_image = []

    for obs in range(len(exposure_data["obs_time"])):

        exposure_data_obs = exposure_data[obs]

        if exposure_data_obs["band"] not in bands:
            continue

        if "bkg_noise" in exposure_data_obs.keys():
            std_gaussian_noise = exposure_data_obs["bkg_noise"]
        else:
            std_gaussian_noise = None

        lens_images = lens_image(
            lens_class,
            band=exposure_data_obs["band"],
            mag_zero_point=exposure_data_obs["zero_point"],
            num_pix=num_pix,
            psf_kernel=exposure_data_obs["psf_kernel"],
            transform_pix2angle=transform_pix2angle,
            exposure_time=exposure_data_obs["expo_time"],
            t_obs=exposure_data_obs["obs_time"],
            std_gaussian_noise=std_gaussian_noise,
        )

        final_image.append(lens_images)

    lens_col = Column(name="lens", data=final_image)
    final_image_col = Column(name="injected_lens", data=final_image)

    # Create a new Table with only the bands of interest
    mask = np.isin(exposure_data["band"], bands)
    exposure_data_new = exposure_data[mask]
    exposure_data_new.add_columns([lens_col, final_image_col])
    return exposure_data_new


def multiple_dp0_time_series_images_data(
    butler, center_coords_list, radius="0.034", band="i", size=101, output_file=None
):
    """Creates multiple time series cutouts and associated meta data from dp0 data.
    Here, multiple means time series cutouts at multiple sky location. Using this
    function one can produce more than one time series cutout based on how many variable
    lenses he/she want to inject.

    :param butler: butler object
    :param center_coord: list of coordinate point around which we need to create time
        series images.
    :param radius: radius for query
    :param band: imaging band
    :param size: cutout size of images
    :return: List of astropy table containg time series images and other information. If
        output_file path is provided, it saves list of these astropy table in fits file
        with the given name.
    """
    expo_data_list = []
    for center_coords in center_coords_list:
        time_series_data = dp0_time_series_images_data(
            butler, center_coords, radius=radius, band=band, size=size
        )
        if output_file is None:
            expo_data_list.append(time_series_data)
        else:
            first_table = not os.path.exists(output_file)
            if first_table:
                time_series_data.write(output_file, overwrite=True)
                first_table = False
            else:
                fits_append_table(output_file, time_series_data)
    if len(time_series_data) > 1:
        return expo_data_list
    return None


def variable_lens_injection(
    lens_class, band, num_pix, transform_pix2angle, exposure_data
):
    """Injects variable lens to the dp0 time series data.

    :param lens_class: Lens() object
    :param band: imaging band
    :param num_pix: number of pixels per axis
    :param transform_pix2angle: transformation matrix (2x2) of pixels into coordinate
        displacements
    :param exposure_data: An astropy table of exposure data. It must contain calexp
        images or generated noisy background image (column name should be
        "time_series_images", these images are single exposure images of the same part
        of the sky at different time), magnitude zero point (column name should be
        "zero_point", these are zero point magnitudes for each single exposure images in
        time series image) , psf kernel for each exposure (column name should be
        "psf_kernel", these are pixel psf kernel for each single exposure images in time
        series image), exposure time (column name should be "expo_time", these are
        exposure time for each single exposure images in time series images),
        observation time (column name should be "obs_time", these are observation time
        in days for each single exposure images in time series images)
    :return: Astropy table of injected lenses and exposure information of dp0 data
    """
    # the range of observation time of single exposure images might be outside of the
    # lightcurve time. So, we use random observation time from the lens class lightcurve
    # time to ensure simulation of reasonable images.
    observation_time = np.random.uniform(
        min(lens_class.source.lightcurve_time),
        max(lens_class.source.lightcurve_time),
        size=len(exposure_data["obs_time"]),
    )
    observation_time.sort()
    new_obs_time = Column(name="obs_time", data=observation_time)
    exposure_data.replace_column("obs_time", new_obs_time)
    lens_images = lens_image_series(
        lens_class,
        band=band,
        mag_zero_point=exposure_data["zero_point"],
        num_pix=num_pix,
        psf_kernel=exposure_data["psf_kernel"],
        transform_pix2angle=transform_pix2angle,
        exposure_time=exposure_data["expo_time"],
        t_obs=exposure_data["obs_time"],
    )

    final_image = []
    for i in range(len(exposure_data["obs_time"])):
        final_image.append(exposure_data["time_series_images"][i] + lens_images[i])
    lens_col = Column(name="lens", data=lens_images)
    final_image_col = Column(name="injected_lens", data=final_image)
    if "lens" in exposure_data.colnames:
        exposure_data.replace_column("lens", lens_col)
    else:
        exposure_data.add_column(lens_col)
    if "injected_lens" in exposure_data.colnames:
        exposure_data.replace_column("injected_lens", final_image_col)
    else:
        exposure_data.add_column(final_image_col)
    return exposure_data


def multiple_variable_lens_injection(
    lens_class_list,
    band,
    num_pix,
    transform_matrices_list,
    exposure_data_list,
    output_file=None,
):
    """Injects multiple variable lenses to multiple dp0 time series data.

    :param lens_class_list: list of Lens() object
    :param band: imaging band
    :param num_pix: number of pixels per axis
    :param transform_matrices_list: list of transformation matrix (2x2) of pixels into
        coordinate displacements for each exposure
    :param exposure_data: list of astropy table of exposure data for each set of time
        series images. It must contain calexp images or generated noisy background image
        (column name should be "time_series_images", these images are single exposure
        images of the same part of the sky at different time), magnitude zero point
        (column name should be "zero_point", these are zero point magnitudes for each
        single exposure images in time series image) , psf kernel for each exposure
        (column name should be "psf_kernel", these are pixel psf kernel for each single
        exposure images in time series image), exposure time (column name should be
        "expo_time", these are exposure time for each single exposure images in time
        series images), observation time (column name should be "obs_time", these are
        observation time in days for each single exposure images in time series images)
    :param output_file: path to the output FITS file where data will be saved
    :return: list of astropy table of injected lenses and exposure information of dp0
        data for each time series lenses. If output_file path is provided, it saves list
        of these astropy table in fits file with the given name.
    """
    final_images_catalog = []
    for lens_class, transform_matrices, expo_data in zip(
        lens_class_list, transform_matrices_list, exposure_data_list
    ):
        variable_injected_image = variable_lens_injection(
            lens_class,
            band=band,
            num_pix=num_pix,
            transform_pix2angle=transform_matrices,
            exposure_data=expo_data,
        )
        if output_file is None:
            final_images_catalog.append(variable_injected_image)
        else:
            first_table = not os.path.exists(output_file)
            if first_table:
                variable_injected_image.write(output_file, overwrite=True)
                first_table = False
            else:
                fits_append_table(output_file, variable_injected_image)
    if len(final_images_catalog) > 1:
        return final_images_catalog
    return None


def measure_noise_level_in_RSP_coadd(RSP_coadd, N_pixels, plot=False):
    np.random.seed(1)
    """Function to measure the noise level within a central square aperture of an RSP
    coadd. The noise level could vary between coadds so this should be measured on a
    coadd-by-coadd basis. This is done by fitting a half-norm distribution to the
    negative values in the coadd and then generating a large number of random noise
    realisations from this distribution. The maximum flux level (i.e. the aperture flux
    above which the image is said to contain a central source) is then calculated as the
    2-sigma limit of the sum of the aperture flux in these realisations.

    :param RSP_coadd: .npy array, the RSP coadd image (this should be large to ensure
        the noise level is accurately measured). This could also be a 3D array of many
        individual (random) cutouts.
    :param N_central_pixels: int, size of (square) aperture within which to determine
        the presence/absence of a central source.
    :param plot: bool: Whether to plot the gaussian fits to the noise level
    :return: float, 2-sigma flux level in the aperture above which the image is said to
        contain a central source.
    """
    # Select the negative pixel values from the coadd (positive values are excluded to remove the effect of bright sources):
    negative_values = -RSP_coadd.flatten()[RSP_coadd.flatten() < 0]
    # Fitting a half-norm distribution to these pixel values:
    halfnorm0, halfnorm1 = halfnorm.fit(negative_values)
    if plot:
        X_plot = np.linspace(0.2, 0, 100)
        X_plot_full = np.linspace(-0.2, 0.2, 100)
        plt.hist(
            RSP_coadd.flatten(),
            density=True,
            bins=np.linspace(-0.2, 0.2, 100),
            label="Coadd pixel values",
        )
        plt.plot(
            -X_plot,
            0.5 * halfnorm.pdf(X_plot, halfnorm0, halfnorm1),
            label="Half Gaussian",
        )
        plt.plot(
            X_plot_full,
            norm.pdf(X_plot_full, halfnorm0, halfnorm1),
            label="Full Gaussian",
        )
        plt.legend()
        plt.show()
    # Generate 1e+4 realisations of the noise level in the central aperture, and find the summed aperture flux in each:
    rand_norm_array = (
        norm(halfnorm0, halfnorm1)
        .rvs(size=(N_pixels, N_pixels, 10000))
        .sum(axis=0)
        .sum(axis=0)
    )
    # Returns the 2-sigma limit of the aperture fluxes in these realisations:
    return np.mean(rand_norm_array) + 2 * np.std(rand_norm_array)


class retrieve_DP0_coadds_from_Rubin_Science_Platform:
    """Class to retrieve cutouts of DP0.2 coadds, variance maps, PSF arrays and exposure
    maps from the Rubin Science Platform.

    Cutouts of size cutout_size are generated, with the number of cutouts per coadd
    specified by n_im_per_coadd.
    """

    def __init__(
        self,
        butler,
        cutout_size=201,
        n_im_per_coadd=10,
        good_seeing_only=False,
        ra=None,
        dec=None,
    ):
        """
        :param butler: butler object
        :param cutout_size: int, size of the cutout (in pixels) to be generated
        :param n_im_per_coadd: int, number of cutouts to be generated per coadd
        :param plot: bool, whether to plot the cutouts
        :param good_seeing_only: bool, whether to use the goodSeeingCoadd (True) or deepCoadd (False) data products. The goodSeeingCoadd only use the  top one-third best seeing exposures, whereas deepCoadd uses all of them.
        :param ra (optional): float, RA of the central point of the cutout
        :param dec (optional): float, Dec of the central point of the cutout
        """
        assert (ra is None and dec is None) or (
            ra is not None and dec is not None
        )  # Either both ra and dec must be specified or neither.
        if ra is None or dec is None:
            ra_dec_list = random_ra_dec(55, 70, -43, -30, 1)  # Retrieve random RA/Dec
            self.ra = ra_dec_list[0]
            self.dec = ra_dec_list[1]
        else:
            self.ra = ra
            self.dec = dec
        self.butler = butler
        self.skymap = self.butler.get("skyMap")
        self.cutout_size = cutout_size
        self.n_im_per_coadd = n_im_per_coadd
        self.good_seeing_only = good_seeing_only

    def crop_center(self, img, cropx, cropy):
        """Function to crop to the center of an image to specified size
        cropy,cropx :param img: 2D numpy array, the image to be cropped :param
        cropx: int, size of the cropped image in the x-direction :param cropy:
        int, size of the cropped image in the y-direction :return: 2D numpy
        array, the cropped image."""
        y, x = img.shape
        startx = x // 2 - (cropx // 2)
        starty = y // 2 - (cropy // 2)
        return img[starty : starty + cropy, startx : startx + cropx]

    def retrieve_tract_patch(self):
        """Adapted from DC2_cutout (above) Retrieves the tract & patch information of
        the coadd image."""
        self.point = geom.SpherePoint(self.ra, self.dec, geom.degrees)
        self.cutoutSize = geom.ExtentI(self.cutout_size, self.cutout_size)
        self.tractInfo = self.skymap.findTract(self.point)
        patchInfo = self.tractInfo.findPatch(self.point)
        self.tract = self.tractInfo.tract_id
        self.patch = patchInfo.getSequentialIndex()

    def retrieve_coadd_files(self):
        """Adapted from lens_inejection_fast (above) This generates cutouts of the
        coadd, exposure and variance maps.

        The cutout size is specified by cutout_size during initialisation.

        :return: 1) Full coadd image, 2) full exposure map image (in units of N.
            exposures), 3) full variance map image 4) list of cutout bounding boxes, 5)
            list of cutout centres
        """
        coaddId_i = {"tract": self.tract, "patch": self.patch, "band": "i"}
        if self.good_seeing_only:
            coadd_i = self.butler.get("goodSeeingCoadd", dataId=coaddId_i)
            coadd_exp_i = self.butler.get("goodSeeingCoadd_nImage", dataId=coaddId_i)
        else:
            coadd_i = self.butler.get("deepCoadd", dataId=coaddId_i)
            coadd_exp_i = self.butler.get("deepCoadd_nImage", dataId=coaddId_i)
        coadd_var_i = coadd_i.getVariance()
        bbox_coadd = coadd_i.getBBox()
        xmin, ymin = bbox_coadd.getBegin()
        xmax, ymax = bbox_coadd.getEnd()
        # Not centering the cutout on pixels close to the edge of the coadd:
        x_center = np.random.randint(xmin + 150, xmax - 150, self.n_im_per_coadd)
        y_center = np.random.randint(ymin + 150, ymax - 150, self.n_im_per_coadd)
        xbox_min = x_center - ((self.cutout_size - 1) / 2)
        xbox_max = x_center + ((self.cutout_size - 1) / 2)
        ybox_min = y_center - ((self.cutout_size - 1) / 2)
        ybox_max = y_center + ((self.cutout_size - 1) / 2)
        bbox_cutout_list = []
        cutout_center_list = []
        for n_cutouts in range(len(x_center)):
            bbox_cutout_i = geom.Box2I(
                geom.Point2I(xbox_min[n_cutouts], ybox_min[n_cutouts]),
                geom.Point2I(xbox_max[n_cutouts], ybox_max[n_cutouts]),
            )
            cutout_centre_i = geom.Point2D(
                0.5 * (xbox_min[n_cutouts] + xbox_max[n_cutouts]),
                0.5 * (ybox_min[n_cutouts] + ybox_max[n_cutouts]),
            )
            bbox_cutout_list.append(bbox_cutout_i)
            cutout_center_list.append(cutout_centre_i)
        return coadd_i, coadd_exp_i, coadd_var_i, bbox_cutout_list, cutout_center_list

    def retrieve_arrays(self):
        """Adapted from cutout_image_psf_kernel (above) This function retrieves the
        coadd images, exposure maps, PSF arrays and variance maps for the specified
        position.

        These arrays are cropped to the specified size, with the exception of the PSF
        array, which is always 57x57.

        :return: 1) list of cutouts, 2) list of exposure maps, 3) list of PSF arrays, 4)
            list of variance maps, 5) uncropped coadd image, 6) uncropped variance map
        """
        self.retrieve_tract_patch()
        coadd_im, coadd_exp, var_im, bbox_cutout_list, cutout_center_list = (
            self.retrieve_coadd_files()
        )
        psf = coadd_im.getPsf()
        bbox = coadd_im.getBBox()
        xmin, ymin = bbox.getBegin()
        xmax, ymax = bbox.getEnd()
        # calibFluxRadius = 12
        psf_list = []
        cutout_list = []
        cutout_exp_list = []
        cutout_var_list = []
        # Cropping the arrays to specified size:
        for n_cutouts in range(len(bbox_cutout_list)):
            bbox_cutout_i = bbox_cutout_list[n_cutouts]
            spt_cutout_i = cutout_center_list[n_cutouts]
            cutout_image = coadd_im[bbox_cutout_i]
            cutout_exp = coadd_exp[bbox_cutout_i]
            cutout_var = var_im[bbox_cutout_i]
            psfArr = psf.computeKernelImage(spt_cutout_i).array
            if psfArr.shape != (57, 57):
                psfArr = self.crop_center(psfArr, 57, 57)
            # Not currently applying an aperture correction to the PSF.
            # apCorr = psf.computeApertureFlux(calibFluxRadius, spt_cutout_i)
            # psfArr /= apCorr
            psf_list.append(psfArr)
            cutout_list.append(cutout_image.image.array)
            cutout_exp_list.append(cutout_exp.array)
            cutout_var_list.append(cutout_var.array)
        return cutout_list, cutout_exp_list, psf_list, cutout_var_list, coadd_im, var_im

    def save_arrays(self, foldername, prefix):
        """The generated cutouts are then saved as .h5 files.

        The cutouts are saved as 3D arrays, with the first dimension corresponding to
        the number of cutouts.

        :param foldername: str, name of the folder in which to save the files. The
            folder is generatred if it doesn't exist already.
        :param prefix: str, prefix for the file names (e.g. 0,1,2,3 if generating sets
            of cutouts from different coadds)
        :return: 1) list of cutouts, 2) list of exposure maps, 3) list of PSF arrays, 4)
            list of variance maps, 5) uncropped coadd image, 6) uncropped variance map
        """
        (
            cutout_list,
            cutout_exp_list,
            psf_list,
            cutout_var_list,
            full_coadd,
            full_var,
        ) = self.retrieve_arrays()
        cutout_list = np.array(cutout_list)
        cutout_exp_list = np.array(cutout_exp_list)
        cutout_var_list = np.array(cutout_var_list)
        psf_list = np.array(psf_list)
        # Generates the folder if it does not exist:
        # if not os.path.isdir(foldername):
        #     os.mkdir(foldername)
        with h5py.File(foldername + f"/{prefix}_image_data.h5", "w") as hf:
            hf.create_dataset(
                "data",
                data=cutout_list,
                compression="gzip",
                maxshape=(None, cutout_list.shape[1], cutout_list.shape[2]),
            )
        with h5py.File(foldername + f"/{prefix}_var_data.h5", "w") as hf:
            hf.create_dataset(
                "data",
                data=cutout_var_list,
                compression="gzip",
                maxshape=(None, cutout_var_list.shape[1], cutout_var_list.shape[2]),
            )
        with h5py.File(foldername + f"/{prefix}_Nexp_data.h5", "w") as hf:
            hf.create_dataset(
                "data",
                data=cutout_exp_list,
                compression="gzip",
                maxshape=(None, cutout_exp_list.shape[1], cutout_exp_list.shape[2]),
            )
        with h5py.File(foldername + f"/{prefix}_psf_data.h5", "w") as hf:
            hf.create_dataset(
                "data",
                data=psf_list,
                compression="gzip",
                maxshape=(None, psf_list.shape[1], psf_list.shape[2]),
            )
        return (
            cutout_list,
            cutout_exp_list,
            psf_list,
            cutout_var_list,
            full_coadd.image.array,
            full_var.array,
        )<|MERGE_RESOLUTION|>--- conflicted
+++ resolved
@@ -776,11 +776,7 @@
     readout_noise=10,
     delta_pix=0.2,
     print_warning=True,
-<<<<<<< HEAD
-    opsim_path=None
-=======
     opsim_path=None,
->>>>>>> ecd87959
 ):
     """Creates time series data from opsim database.
 
@@ -825,11 +821,6 @@
         )
 
     # Collect observations that cover the coordinates in ra_list and dec_list
-<<<<<<< HEAD
-    gen = OpSimSurv.get_obs_from_coords(ra_list, dec_list, is_deg=True, formatobs=True,
-                                        keep_keys=['visitExposureTime', 'seeingFwhmGeom',
-                                                   'fieldRA', 'fieldDec'])
-=======
     gen = OpSimSurv.get_obs_from_coords(
         ra_list,
         dec_list,
@@ -837,7 +828,6 @@
         formatobs=True,
         keep_keys=["visitExposureTime", "seeingFwhmGeom", "fieldRA", "fieldDec"],
     )
->>>>>>> ecd87959
 
     table_data_list = []
 
@@ -869,11 +859,7 @@
         expo_time = np.array(seq["visitExposureTime"])[mask]
         bandpass = np.array(seq["BAND"])[mask]
         zero_point_mag = np.array(seq["ZPT"])[mask]
-<<<<<<< HEAD
-        sky_brightness = np.array(seq['SKYSIG'])[mask] ** 2 / (delta_pix ** 2 * expo_time)
-=======
         sky_brightness = np.array(seq["SKYSIG"])[mask] ** 2 / (delta_pix**2 * expo_time)
->>>>>>> ecd87959
         psf_fwhm = np.array(seq["seeingFwhmGeom"])[mask]
         # Question: use 'FWHMeff' or 'seeingFwhmGeom' for the psf?
 
